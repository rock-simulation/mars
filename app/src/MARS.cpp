/*
 *  Copyright 2012, 2017, DFKI GmbH Robotics Innovation Center
 *
 *  This file is part of the MARS simulation framework.
 *
 *  MARS is free software: you can redistribute it and/or modify
 *  it under the terms of the GNU Lesser General Public License
 *  as published by the Free Software Foundation, either version 3
 *  of the License, or (at your option) any later version.
 *
 *  MARS is distributed in the hope that it will be useful,
 *  but WITHOUT ANY WARRANTY; without even the implied warranty of
 *  MERCHANTABILITY or FITNESS FOR A PARTICULAR PURPOSE.  See the
 *  GNU Lesser General Public License for more details.
 *
 *   You should have received a copy of the GNU Lesser General Public License
 *   along with MARS.  If not, see <http://www.gnu.org/licenses/>.
 *
 */

/**
 * \file MARS.cpp
 * \author Malte Langosz
 *
 */

#include "MARS.h"

#ifndef NO_GUI
#include "GraphicsTimer.h"
#include <mars/main_gui/MainGUI.h>
#endif

#include <lib_manager/LibManager.hpp>
#include <lib_manager/LibInterface.hpp>
#include <mars/interfaces/sim/SimulatorInterface.h>
#include <mars/interfaces/gui/MarsGuiInterface.h>
#include <mars/interfaces/sim/ControlCenter.h>
#include <mars/utils/Thread.h>
#include <mars/utils/misc.h>
#include <mars/cfg_manager/CFGManagerInterface.h>


#ifdef WIN32
  #include <Windows.h>
#endif

#include <getopt.h>
#include <signal.h>

#ifndef DEFAULT_CONFIG_DIR
    #define DEFAULT_CONFIG_DIR "."
#endif

namespace mars {

  namespace app {

    mars::interfaces::ControlCenter* MARS::control = NULL;
    bool MARS::quit = false;

    void exit_main(int signal) {
#ifndef WIN32
      if(signal == SIGPIPE) {
        return;
      }
#endif
      MARS::quit = true;
      if (signal) {
        fprintf(stderr, "\nI think we exit with an error! Signal: %d\n", signal);
        //MARS::control->sim->exitMars();
        //exit(-1);
        //MARS::control->sim->exitMars();
        //Convention: print the signal type
      }
#ifndef NO_GUI
      if(qApp) qApp->quit();
#endif
    }

    void handle_abort(int signal) {
      MARS::control->sim->handleError(interfaces::PHYSICS_DEBUG);
    }

    MARS::MARS() : configDir(DEFAULT_CONFIG_DIR),
                   libManager(new lib_manager::LibManager()),
                   marsGui(NULL), ownLibManager(true),
		   argConfDir(false) {
      needQApp = true;
      noGUI = false;
      graphicsTimer = NULL;
      initialized = false;
#ifdef WIN32
      // request a scheduler of 1ms
      timeBeginPeriod(1);
#endif //WIN32
    }

    MARS::MARS(lib_manager::LibManager *theManager) : configDir(DEFAULT_CONFIG_DIR),
                   libManager(theManager),
                   marsGui(NULL), ownLibManager(false),
		   argConfDir(false) {
      needQApp = true;
      noGUI = false;
      graphicsTimer = NULL;
      initialized = false;
#ifdef WIN32
      // request a scheduler of 1ms
      timeBeginPeriod(1);
#endif //WIN32
    }

    MARS::~MARS() {
      //! close simulation
      MARS::control->sim->exitMars();


      if(graphicsTimer) delete graphicsTimer;

      libManager->releaseLibrary("mars_sim");
      if(marsGui) libManager->releaseLibrary("mars_gui");
      if(control->graphics) libManager->releaseLibrary("mars_graphics");
      libManager->releaseLibrary("main_gui");
      libManager->releaseLibrary("cfg_manager");

      if(ownLibManager) delete libManager;

#ifdef WIN32
      // end scheduler of 1ms
      timeEndPeriod(1);
#endif //WIN32
    }

    void MARS::init() {
      // then check locals
#ifndef WIN32
      setenv("LC_ALL","C", 1);
      unsetenv("LANG");
      setlocale(LC_ALL,"C");
#endif

      // Test if current locale supports ENGLISH number interpretation
      struct lconv *locale = localeconv();
      fprintf(stderr, "Active locale (LC_ALL): ");
      if( *(locale->decimal_point) != '.') {
        fprintf(stderr, " [FAIL] Current locale conflicts with mars\n");
        exit(1);
      } else {
        fprintf(stderr, " [OK]\n");
      }

      // load the simulation core_libs:
      if(!argConfDir) {
        FILE *testFile = fopen("core_libs.txt", "r");
        if(testFile) {
          configDir = ".";
          fclose(testFile);
        }
      }

      // we always need the cfg_manager to setup configurations correctly
      libManager->loadLibrary("cfg_manager");
      mars::cfg_manager::CFGManagerInterface *cfg;
      cfg = libManager->getLibraryAs<mars::cfg_manager::CFGManagerInterface>("cfg_manager");
      if(cfg) {
        cfg_manager::cfgPropertyStruct configPath, prefPath;
        configPath = cfg->getOrCreateProperty("Config", "config_path",
                                              configDir);
        prefPath = cfg->getOrCreateProperty("Preferences", "resources_path",
                                            std::string(MARS_PREFERENCES_DEFAULT_RESOURCES_PATH));
        prefPath.sValue = std::string(MARS_PREFERENCES_DEFAULT_RESOURCES_PATH);
        cfg->setProperty(prefPath);
        // load preferences
        std::string loadFile = configDir + "/mars_Preferences.yaml";
        cfg->loadConfig(loadFile.c_str());
      }
      initialized = true;
    }

    void MARS::loadCoreLibs() {
      FILE *plugin_config;
      coreConfigFile = configDir+"/core_libs.txt";
      plugin_config = fopen(coreConfigFile.c_str() , "r");
      if(plugin_config) {
        fclose(plugin_config);
        libManager->loadConfigFile(coreConfigFile);
      } else {
        fprintf(stderr, "Loading default core libraries...\n");
        libManager->loadLibrary("data_broker");
        libManager->loadLibrary("mars_sim");
        libManager->loadLibrary("mars_scene_loader");
        libManager->loadLibrary("mars_entity_factory");
        libManager->loadLibrary("mars_smurf");
        libManager->loadLibrary("mars_smurf_loader");
        if(!noGUI) {
          libManager->loadLibrary("main_gui");
          libManager->loadLibrary("mars_graphics");
          libManager->loadLibrary("mars_gui");
          libManager->loadLibrary("entity_view");
        }
      }
    }

    void MARS::loadAdditionalLibs() {
      {
        fprintf(stderr, "Loading default additional libraries...\n");
        // loading errors will be silent for the following optional libraries
        if(!noGUI) {
          libManager->loadLibrary("log_console", NULL, true);
          libManager->loadLibrary("connexion_plugin", NULL, true);
          libManager->loadLibrary("data_broker_gui", NULL, true);
          libManager->loadLibrary("cfg_manager_gui", NULL, true);
          libManager->loadLibrary("lib_manager_gui", NULL, true);
          libManager->loadLibrary("SkyDomePlugin", NULL, true);
          libManager->loadLibrary("CameraGUI", NULL, true);
          libManager->loadLibrary("PythonMars", NULL, true);
          libManager->loadLibrary("data_broker_plotter2", NULL, true);
        }
      }
    }

    void MARS::start(int argc, char **argv, bool startThread,
                     bool handleLibraryLoading) {

      if(!initialized) init();

      if(handleLibraryLoading) {
<<<<<<< HEAD
        coreConfigFile = configDir+"/core_libs.txt";
        plugin_config = fopen(coreConfigFile.c_str() , "r");
        if(plugin_config) {
          fclose(plugin_config);
          libManager->loadConfigFile(coreConfigFile);
        } else {
          fprintf(stderr, "Loading default core libraries...\n");
          libManager->loadLibrary("data_broker");
          libManager->loadLibrary("mars_sim");
          if(!noGUI) {
            libManager->loadLibrary("main_gui");
            libManager->loadLibrary("mars_graphics");
            libManager->loadLibrary("mars_gui");
            libManager->loadLibrary("entity_view");
          }

          // TODO_A: why not add envire_manager as plugin over configuration files
          libManager->loadLibrary("envire_managers");
          libManager->loadLibrary("envire_smurf_loader");
          libManager->loadLibrary("envire_graphics");
          libManager->loadLibrary("mars_scene_loader");
          
          //libManager->loadLibrary("mars_entity_factory");
          //libManager->loadLibrary("mars_smurf");
          //clibManager->loadLibrary("mars_smurf_loader");
        }
=======
        loadCoreLibs();
>>>>>>> e2777ed1
      }

      // then get the simulation
      mars::interfaces::SimulatorInterface *marsSim;
      marsSim = libManager->getLibraryAs<mars::interfaces::SimulatorInterface>("mars_sim");
      if(!marsSim) {
        fprintf(stderr, "main: error while casting simulation lib\n\n");
        exit(2);
      }
      control = marsSim->getControlCenter();
      // then read the simulation arguments
      control->sim->readArguments(argc, argv);

      marsGui = libManager->getLibraryAs<mars::interfaces::MarsGuiInterface>("mars_gui");
      if(marsGui) {
        marsGui->setupGui();
      }

#ifndef NO_GUI
      mars::main_gui::MainGUI *mainGui = NULL;
      mainGui = libManager->getLibraryAs<mars::main_gui::MainGUI>("main_gui");

      mars::interfaces::GraphicsManagerInterface *marsGraphics = NULL;
      lib_manager::LibInterface *lib= libManager->getLibrary("mars_graphics");
      if(lib) {
        if( (marsGraphics = dynamic_cast<mars::interfaces::GraphicsManagerInterface*>(lib)) ) {
          // init osg
          //initialize graphicsFactory
          if(mainGui) {
            marsGraphics->initializeOSG(NULL);
            QWidget *widget = (QWidget*)marsGraphics->getQTWidget(1);
            mainGui->mainWindow_p()->setCentralWidget(widget);
          }
          else {
            marsGraphics->initializeOSG(NULL, false);
          }
        }
      }
#endif

      // load the simulation other_libs:
      if(handleLibraryLoading) {
        std::string otherConfigFile = configDir+"/other_libs.txt";
        FILE *plugin_config = fopen(otherConfigFile.c_str() , "r");
        if(plugin_config) {
          fclose(plugin_config);
          libManager->loadConfigFile(otherConfigFile);
        } else {
          loadAdditionalLibs();
        }
      }

#ifndef NO_GUI
      // if we have a main gui, show it
      if(mainGui) mainGui->show();
#endif

      control->sim->runSimulation(startThread);

#ifndef NO_GUI
      if(needQApp) {
        graphicsTimer = new mars::app::GraphicsTimer(marsGraphics,
                                                     control->sim);
        graphicsTimer->run();
      }
#endif
    }


    void MARS::readArguments(int argc, char **argv) {
      int c;
      int option_index = 0;

      int i;
      char** argv_copy = NULL;
      unsigned int arg_len = 0;

      //remember how many arguments were already processed by getopt()
      const int old_opterr = opterr;

      //do not print error messages for unkown arguments
      //(may be a valid option for mars_sim).
      opterr = 0;

      static struct option long_options[] = {
        {"config_dir", required_argument, 0, 'C'},
        {"no-gui",no_argument,0,'G'},
        {"noQApp",no_argument,0,'Q'},
        {0, 0, 0, 0}
      };

      // copy the argument vector in order to prevent messing around with the order
      // of the arguments by getopt
      argv_copy = (char**) malloc(argc*sizeof(char*));
      for (i = 0; i < argc; i++) {
        arg_len = strlen(argv[i]);
        argv_copy[i] = (char*) malloc((arg_len+1)*sizeof(char));
        memcpy(argv_copy[i],argv[i],arg_len);
        argv_copy[i][arg_len] = '\0';
      }

      // here just work with the copied argument vector ...
      while (1) {

#ifdef __linux__
        c = getopt_long(argc, argv, "GC:Q", long_options, &option_index);
#else
        c = getopt_long(argc, argv_copy, "GC:Q", long_options, &option_index);
#endif
        if (c == -1)
          break;
        switch (c) {
        case 'C':
          if( mars::utils::pathExists(std::string(optarg)) ) {
            configDir = optarg;
            argConfDir = true;
          }
          else
            printf("The given configuration Directory does not exists: %s\n",
                   optarg);
          break;
        case 'Q':
          needQApp = false;
          break;
        case 'G':
          noGUI = true;
          break;
        }
      }

      // clean up the copied argument vector
      for (i = 0; i < argc; i++) {
        free(argv_copy[i]);
      }
      free(argv_copy);

      //reset error message printing to original setting
      opterr = old_opterr;

      //reset index to read arguments again in other libraries (mars_sim).
      optind = 1;
      optarg = NULL;

      return;
    }

    int MARS::runWoQApp() {
      while(!quit) {
        if(control->sim->getAllowDraw() || !control->sim->getSyncGraphics()) {
          control->sim->finishedDraw();
        }
        //mars::utils::msleep(2);
      }
      return 0;
    }

  } // end of namespace app
} // end of namespace mars<|MERGE_RESOLUTION|>--- conflicted
+++ resolved
@@ -188,16 +188,22 @@
         fprintf(stderr, "Loading default core libraries...\n");
         libManager->loadLibrary("data_broker");
         libManager->loadLibrary("mars_sim");
-        libManager->loadLibrary("mars_scene_loader");
-        libManager->loadLibrary("mars_entity_factory");
-        libManager->loadLibrary("mars_smurf");
-        libManager->loadLibrary("mars_smurf_loader");
+        //libManager->loadLibrary("mars_scene_loader");
+        //libManager->loadLibrary("mars_entity_factory");
+        //libManager->loadLibrary("mars_smurf");
+        //libManager->loadLibrary("mars_smurf_loader");
         if(!noGUI) {
           libManager->loadLibrary("main_gui");
           libManager->loadLibrary("mars_graphics");
           libManager->loadLibrary("mars_gui");
           libManager->loadLibrary("entity_view");
         }
+        // TODO_A: why not add envire_manager as plugin over configuration files
+        libManager->loadLibrary("envire_managers");
+        libManager->loadLibrary("envire_smurf_loader");
+        libManager->loadLibrary("envire_graphics");
+        libManager->loadLibrary("mars_scene_loader");
+
       }
     }
 
@@ -225,36 +231,7 @@
       if(!initialized) init();
 
       if(handleLibraryLoading) {
-<<<<<<< HEAD
-        coreConfigFile = configDir+"/core_libs.txt";
-        plugin_config = fopen(coreConfigFile.c_str() , "r");
-        if(plugin_config) {
-          fclose(plugin_config);
-          libManager->loadConfigFile(coreConfigFile);
-        } else {
-          fprintf(stderr, "Loading default core libraries...\n");
-          libManager->loadLibrary("data_broker");
-          libManager->loadLibrary("mars_sim");
-          if(!noGUI) {
-            libManager->loadLibrary("main_gui");
-            libManager->loadLibrary("mars_graphics");
-            libManager->loadLibrary("mars_gui");
-            libManager->loadLibrary("entity_view");
-          }
-
-          // TODO_A: why not add envire_manager as plugin over configuration files
-          libManager->loadLibrary("envire_managers");
-          libManager->loadLibrary("envire_smurf_loader");
-          libManager->loadLibrary("envire_graphics");
-          libManager->loadLibrary("mars_scene_loader");
-          
-          //libManager->loadLibrary("mars_entity_factory");
-          //libManager->loadLibrary("mars_smurf");
-          //clibManager->loadLibrary("mars_smurf_loader");
-        }
-=======
         loadCoreLibs();
->>>>>>> e2777ed1
       }
 
       // then get the simulation
