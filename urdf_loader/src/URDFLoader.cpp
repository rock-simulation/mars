--- conflicted
+++ resolved
@@ -152,6 +152,7 @@
 
       if (file_extension != ".urdf") { // if suffix is "smurf" or "smurfs"
         std::vector<utils::ConfigMap> smurfs; // a list of the smurfs found in a smurf scene
+        std::string file;
         utils::ConfigMap map;
         utils::ConfigVector::iterator it;
         fprintf(stderr, "Reading in %s...\n", (path+_filename).c_str());
@@ -173,45 +174,7 @@
         fprintf(stderr, "Reading in smurfs...\n");
         for (std::vector<utils::ConfigMap>::iterator sit = smurfs.begin();
             sit != smurfs.end(); ++sit) {
-<<<<<<< HEAD
           factoryManager->createEntity(*sit);
-=======
-          utils::ConfigMap entitydata = *sit;
-          fprintf(stderr, "Reading smurf from path: %s\n", (path+(std::string)entitydata["URI"]).c_str());
-          map = utils::ConfigMap::fromYamlFile(path + (std::string)entitydata["URI"]);
-          map.toYamlFile("smurf_debugmap.yml");
-          // if we only load one smurf, we use the name provided in the .smurf file
-          fprintf(stderr, "map_name: %s\n", ((std::string)entitydata["name"]).c_str());
-          if ((std::string)entitydata["name"] == "") {
-            entitydata["name"] = (std::string)map["modelname"];
-          }
-          fprintf(stderr, "  ...creating smurf %s.\n", ((std::string)entitydata["name"]).c_str());
-          robotname = (std::string)entitydata["name"];
-          fprintf(stderr, "  ...creating entity \"%s\".\n", (robotname).c_str());
-          control->entities->addEntity(robotname);
-          // create a load object with the correct relative path
-          Load loadObject(control, path, robotname, mapIndex);
-          loadObject.setEntityConfig(entitydata);
-          std::string urdfpath = "";
-          for(it = map["files"].begin(); it!=map["files"].end(); ++it) {
-            file = (std::string)(*it);
-            file_extension = utils::getFilenameSuffix(file);
-            if(file_extension == ".urdf") {
-              urdfpath = path + file;
-              fprintf(stderr, "  ...loading urdf data from %s.\n", urdfpath.c_str());
-              loadObject.parseURDF(urdfpath);
-            }
-            else if(file_extension == ".yml") {
-              utils::ConfigMap m2 = utils::ConfigMap::fromYamlFile(path+file);
-              loadObject.addConfigMap(m2);
-            }
-            else {
-              fprintf(stderr, "URDFLoader: %s not yet implemented",
-                      file_extension.c_str());
-            }
-          }
-          loadObject.load();
->>>>>>> 3f91cf7f
         }
       }
       else { // if file_extension is "urdf"
