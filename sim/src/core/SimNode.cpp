--- conflicted
+++ resolved
@@ -38,19 +38,8 @@
 namespace mars {
   namespace sim {
 
-<<<<<<< HEAD
-#ifdef _WIN32
-    using namespace std;
-#endif
-
-// the default check is not working on windows
-#if __cplusplus <= 199711L
-    using namespace std;
-#endif
-=======
     using std::isinf;
     using std::isnan;
->>>>>>> 48a07f20
     using std::string;
     using namespace utils;
     using namespace interfaces;
