/*
 *  Copyright 2011, 2012, 2014, DFKI GmbH Robotics Innovation Center
 *
 *  This file is part of the MARS simulation framework.
 *
 *  MARS is free software: you can redistribute it and/or modify
 *  it under the terms of the GNU Lesser General Public License
 *  as published by the Free Software Foundation, either version 3
 *  of the License, or (at your option) any later version.
 *
 *  MARS is distributed in the hope that it will be useful,
 *  but WITHOUT ANY WARRANTY; without even the implied warranty of
 *  MERCHANTABILITY or FITNESS FOR A PARTICULAR PURPOSE.  See the
 *  GNU Lesser General Public License for more details.
 *
 *   You should have received a copy of the GNU Lesser General Public License
 *   along with MARS.  If not, see <http://www.gnu.org/licenses/>.
 *
 */

/**
 * \file Simulator.cpp
 * \author Malte Langosz
 *
 */

//Convention:the includes should be defined in the header file

#include "config.h"
#include "Simulator.h"
#include "PhysicsMapper.h"
#include "NodeManager.h"
#include "JointManager.h"
#include "MotorManager.h"
#include "SensorManager.h"
#include "ControllerManager.h"
#include "EntityManager.h"
#include "Controller.h"

#include <mars/utils/misc.h>
#include <mars/interfaces/SceneParseException.h>
#include <mars/interfaces/graphics/GraphicsManagerInterface.h>
#include <mars/interfaces/sim/LoadCenter.h>
#include <mars/interfaces/sim/LoadSceneInterface.h>
#include <mars/data_broker/DataBrokerInterface.h>
#include <lib_manager/LibInterface.hpp>
#include <mars/interfaces/Logging.hpp>

#include <signal.h>
#include <getopt.h>
#include <stdexcept>
#include <algorithm>
#include <cctype> // for tolower()

#ifdef __linux__
#include <time.h>
#include <unistd.h> //for getpid()
#endif

#ifndef DEFAULT_CONFIG_DIR
    #define DEFAULT_CONFIG_DIR "."
#endif

namespace mars {
  namespace sim {

    using namespace std;
    using namespace utils;
    using namespace interfaces;

    void hard_exit(int signal) {
      exit(signal);
    }


    Simulator *Simulator::activeSimulator = 0;

    Simulator::Simulator(lib_manager::LibManager *theManager) :
      lib_manager::LibInterface(theManager),
      exit_sim(false), allow_draw(true),
      sync_graphics(false), physics_mutex_count(0), physics(0) {

      config_dir = DEFAULT_CONFIG_DIR;
      calc_time = 0;
      avg_log_time = 0;
      count = 0;
      config_dir = ".";

      std_port = 1600;

      // we don't want the physical calculation running from the beginning
      simulationStatus = STOPPED;
      was_running = false;
      // control a clean exit from the thread
      kill_sim = 0;
      sim_fault = false;
      // set the calculation step size in ms
      calc_ms      = 10; //defaultCFG->getInt("physics", "calc_ms", 10);
      my_real_time = 0;
      show_time = 0;
      // to synchronise drawing and physics
      sync_time = 40;
      sync_count = 0;
      load_option = OPEN_INITIAL;
      reloadGraphics = reloadSim = false;
      arg_run    = 0;
      arg_grid   = 0;
      arg_ortho  = 0;
      Simulator::activeSimulator = this; // set this Simulator object to the active one

      gravity = Vector(0.0, 0.0, -9.81); // set gravity to earth conditions

      // build the factories
      control = new ControlCenter();
      control->loadCenter = new LoadCenter();
      control->sim = (SimulatorInterface*)this;
      control->cfg = 0;//defaultCFG;
      dbSimTimePackage.add("simTime", 0.);
      // load optional libs
      checkOptionalDependency("data_broker");
      checkOptionalDependency("cfg_manager");
      checkOptionalDependency("mars_graphics");
      checkOptionalDependency("log_console");

<<<<<<< HEAD
=======
      if(control->cfg) {
        configPath = control->cfg->getOrCreateProperty("Config", "config_path",
                                                         string("."));

        string loadFile = configPath.sValue;
        loadFile.append("/mars_Preferences.yaml");
        control->cfg->loadConfig(loadFile.c_str());
        loadFile = configPath.sValue;
        loadFile.append("/mars_Simulator.yaml");
        control->cfg->loadConfig(loadFile.c_str());

        loadFile = configPath.sValue;
        loadFile.append("/mars_Physics.yaml");
        control->cfg->loadConfig(loadFile.c_str());

        bool loadLastSave = false;
        control->cfg->getPropertyValue("Config", "loadLastSave", "value",
                                       &loadLastSave);
        if (loadLastSave) {
          loadFile = configPath.sValue;
          loadFile.append("/mars_saveOnClose.yaml");
          control->cfg->loadConfig(loadFile.c_str());
        }
      }

>>>>>>> 89066be3
      getTimeMutex.lock();
      realStartTime = utils::getTime();
      getTimeMutex.unlock();
    }

    Simulator::~Simulator() {
      while(((Thread*)this)->isRunning())
        utils::msleep(1);
      fprintf(stderr, "Delete mars_sim\n");

      if (control->controllers) delete control->controllers;

      if(control->cfg) {
        string saveFile = configPath.sValue;
        saveFile.append("/mars_Config.yaml");
        control->cfg->writeConfig(saveFile.c_str(), "Config");

        saveFile = configPath.sValue;
        saveFile.append("/mars_Physics.yaml");
        control->cfg->writeConfig(saveFile.c_str(), "Physics");

        saveFile = configPath.sValue;
        saveFile.append("/mars_Preferences.yaml");
        control->cfg->writeConfig(saveFile.c_str(), "Preferences");

        saveFile = configPath.sValue;
        saveFile.append("/mars_Simulator.yaml");
        control->cfg->writeConfig(saveFile.c_str(), "Simulator");
      }
      // TODO: do we need to delete control?
      libManager->releaseLibrary("mars_graphics");
      libManager->releaseLibrary("cfg_manager");
      libManager->releaseLibrary("data_broker");
      libManager->releaseLibrary("log_console");
    }

    void Simulator::newLibLoaded(const std::string &libName) {
      checkOptionalDependency(libName);
    }

    void Simulator::checkOptionalDependency(const string &libName) {
      if(libName == "data_broker") {
        control->dataBroker = libManager->getLibraryAs<data_broker::DataBrokerInterface>("data_broker");
        if(control->dataBroker) {
          ControlCenter::theDataBroker = control->dataBroker;
          // create streams
          getTimeMutex.lock();
          dbSimTimeId = control->dataBroker->pushData("mars_sim", "simTime",
                                                      dbSimTimePackage,
                                                      NULL,
                                                      data_broker::DATA_PACKAGE_READ_FLAG);
          getTimeMutex.unlock();
          control->dataBroker->createTimer("mars_sim/simTimer");
          control->dataBroker->createTrigger("mars_sim/prePhysicsUpdate");
          control->dataBroker->createTrigger("mars_sim/postPhysicsUpdate");
          control->dataBroker->createTrigger("mars_sim/finishedDrawTrigger");
        } else {
          fprintf(stderr, "ERROR: could not get DataBroker!\n");
        }
      } else if(libName == "cfg_manager") {
        control->cfg = libManager->getLibraryAs<cfg_manager::CFGManagerInterface>("cfg_manager");
      } else if(libName == "mars_graphics") {
        control->graphics = libManager->getLibraryAs<interfaces::GraphicsManagerInterface>("mars_graphics");
        if(control->graphics) {
          control->loadCenter->loadMesh = control->graphics->getLoadMeshInterface();
          control->loadCenter->loadHeightmap = control->graphics->getLoadHeightmapInterface();
        }
      } else if(libName == "log_console") {
        LibInterface *lib = libManager->getLibrary("log_console");
        if(control->dataBroker) {
          if(lib) {
            LOG_DEBUG("Simulator: console loaded. stop output to stdout!");
            control->dataBroker->unregisterSyncReceiver(this, "_MESSAGES_", "*");
          } else {
            control->dataBroker->registerSyncReceiver(this, "_MESSAGES_", "fatal",
                                                      data_broker::DB_MESSAGE_TYPE_FATAL);
            control->dataBroker->registerSyncReceiver(this, "_MESSAGES_", "error",
                                                      data_broker::DB_MESSAGE_TYPE_ERROR);
            control->dataBroker->registerSyncReceiver(this, "_MESSAGES_", "warning",
                                                      data_broker::DB_MESSAGE_TYPE_WARNING);
            control->dataBroker->registerSyncReceiver(this, "_MESSAGES_", "info",
                                                      data_broker::DB_MESSAGE_TYPE_INFO);
            control->dataBroker->registerSyncReceiver(this, "_MESSAGES_", "debug",
                                                      data_broker::DB_MESSAGE_TYPE_DEBUG);
            LOG_DEBUG("Simulator: no console loaded. output to stdout!");
          }
        }
      }
    }

    /*
      void Simulator::produceData(const data_broker::DataInfo &info,
      data_broker::DataPackage *dbPackage,
      int callbackParam) {
      (*dbPackage)[0].d += calc_ms;
      }
    */

    void Simulator::runSimulation(bool startThread) {

      if(control->cfg) {
        configPath = control->cfg->getOrCreateProperty("Config", "config_path",
                                                         config_dir);

        control->cfg->getOrCreateProperty("Preferences", "resources_path",
                                          std::string(MARS_PREFERENCES_DEFAULT_RESOURCES_PATH));

	std::string loadFile = configPath.sValue+"/mars_Simulator.yaml";
	control->cfg->loadConfig(loadFile.c_str());
	loadFile = configPath.sValue+"/mars_Physics.yaml";
        control->cfg->loadConfig(loadFile.c_str());

        bool loadLastSave = false;
        control->cfg->getPropertyValue("Config", "loadLastSave", "value",
                                       &loadLastSave);
        if (loadLastSave) {
	  loadFile = configPath.sValue+"/mars_saveOnClose.yaml";
          control->cfg->loadConfig(loadFile.c_str());
        }

        initCfgParams();
      }

      control->nodes = new NodeManager(control);
      control->joints = new JointManager(control);
      control->motors = new MotorManager(control);
      control->sensors = new SensorManager(control);
      control->controllers = new ControllerManager(control);
      control->entities = new EntityManager(control);

      control->controllers->setDefaultPort(std_port);
      control->nodes->setVisualRep(0, cfgVisRep.iValue);

      if (control->graphics) {
        control->graphics->addGraphicsUpdateInterface((GraphicsUpdateInterface*)this);
      }
      // init the physics-engine
      //Convention startPhysics function
      physics = PhysicsMapper::newWorldPhysics(control);
      physics->initTheWorld();
      // the physics step_size is in seconds
      physics->step_size = calc_ms/1000.;
      physics->fast_step = false;

      physics->world_erp = cfgWorldErp.dValue;
      physics->world_cfm = cfgWorldCfm.dValue;

      gravity.x() = cfgGX.dValue;
      gravity.y() = cfgGY.dValue;
      gravity.z() = cfgGZ.dValue;
      physics->world_gravity = gravity;
      physics->draw_contact_points = cfgDrawContact.bValue;
#ifndef __linux__
      this->setStackSize(16777216);
      fprintf(stderr, "INFO: set physics stack size to: %lu\n", getStackSize());
#endif

      while(arg_v_scene_name.size() > 0) {
        LOG_INFO("Simulator: scene to load: %s",
                 arg_v_scene_name.back().c_str());
        loadScene(arg_v_scene_name.back());
        arg_v_scene_name.pop_back();
      }
      if (arg_run) {
        simulationStatus = RUNNING;
        arg_run = 0;
      }
      if (arg_grid) {
        arg_grid = 0;
        if(control->graphics)
          control->graphics->showGrid();
      }
      if (arg_ortho) {
        arg_ortho = 0;
        if(control->graphics)
          control->graphics->get3DWindow(1)->getCameraInterface()->changeCameraTypeToOrtho();
      }

      if(startThread) this->start();
    }

     /**
       * This function is executing while the program is running.
       * It handles the physical simulation, if the physical simulation is started,
       * otherwise the function is in idle mode.
       *
       * pre:
       *     start the simulator thread and by the way the Physics loop
       *
       * post:
       *
       */
    void Simulator::run() {

      while (!kill_sim) {
        stepping_mutex.lock();
        if(simulationStatus == STOPPING)
          simulationStatus = STOPPED;

        if(!isSimRunning()) {
          stepping_wc.wait(&stepping_mutex);
          if(kill_sim){
            stepping_mutex.unlock();
            break;
          }
        }

        if (sync_graphics && !sync_count) {
            msleep(2);
            stepping_mutex.unlock();
            continue;
        }

        if(simulationStatus == STEPPING){
            simulationStatus = STOPPING;
        }
        stepping_mutex.unlock();

        if(my_real_time) {
          myRealTime();
        } else if(physics_mutex_count > 0) {
          // if not in realtime this thread would lock the physicsThread right
          // after releasing it. If an other thread is trying to lock
          // it (physics_mutex_count > 0) we sleep so it has a chance.
          msleep(1);
        }
        step();
      }
      simulationStatus = STOPPED;
      // here everything of the physical simulation can be closed

      //hard_exit(0);
    }

    void Simulator::step(bool setState) {
      std::vector<pluginStruct>::iterator p_iter;
      long time;

      Status oldState;

      physicsThreadLock();

      if(setState) {
        oldState = simulationStatus;
        simulationStatus = STEPPING;
      }

#ifdef DEBUG_TIME
      long startTime = utils::getTime();

#endif
      if(control->dataBroker) {
        control->dataBroker->trigger("mars_sim/prePhysicsUpdate");
      }
      physics->stepTheWorld();
#ifdef DEBUG_TIME
      LOG_DEBUG("Step World: %ld", getTimeDiff(startTime));
#endif

      control->nodes->updateDynamicNodes(calc_ms); //Moved update to here, otherwise RaySensor is one step behind the world every time
      control->joints->updateJoints(calc_ms);
      control->motors->updateMotors(calc_ms);
      control->controllers->updateControllers(calc_ms);

      if(show_time)
        time = utils::getTime();


<<<<<<< HEAD
=======

>>>>>>> 89066be3
      getTimeMutex.lock();
      dbSimTimePackage[0].d += calc_ms;
      getTimeMutex.unlock();
      if(control->dataBroker) {
        control->dataBroker->pushData(dbSimTimeId,
                                      dbSimTimePackage);
        control->dataBroker->stepTimer("mars_sim/simTimer", calc_ms);
      }

      if(show_time) {
        avg_log_time += getTimeDiff(time);
        if(++count > 100) {
          avg_log_time /= count;
          count = 0;
          fprintf(stderr, "debug_log_time: %g\n", avg_log_time);
          avg_log_time = 0.0;
        }
      }

      pluginLocker.lockForRead();

      // It is possible for plugins to call switchPluginUpdateMode during
      // the update call and get removed from the activePlugins list there.
      // We use erased_active to notify this loop about an erasure.
      for(unsigned int i = 0; i < activePlugins.size();) {
        erased_active = false;
        if(show_time)
          time = utils::getTime();

        activePlugins[i].p_interface->update(calc_ms);

        if(!erased_active) {
          if(show_time) {
            time = getTimeDiff(time);
            activePlugins[i].timer += time;
            activePlugins[i].t_count++;
            if(activePlugins[i].t_count > 20) {
              activePlugins[i].timer /= activePlugins[i].t_count;
              activePlugins[i].t_count = 0;
              fprintf(stderr, "debug_time: %s: %g\n",
                      activePlugins[i].name.c_str(),
                      activePlugins[i].timer);
              activePlugins[i].timer = 0.0;
            }
          }
          ++i;
        }
      }
      pluginLocker.unlock();
      if (sync_graphics) {
        calc_time += calc_ms;
        if (calc_time >= sync_time) {
          sync_count = 0;
          if(control->graphics)
            this->allowDraw();
          calc_time = 0;
        }
      }
      if(control->dataBroker) {
        control->dataBroker->trigger("mars_sim/postPhysicsUpdate");
      }

      if(setState) {
        simulationStatus = oldState;
      }

      physicsThreadUnlock();
    }

    /**
     * \return \c true if started, \c false if stopped
     */
    bool Simulator::startStopTrigger() {
      //LOG_INFO("Simulator start/stop command.");
      stepping_mutex.lock();

      switch(simulationStatus) {

      case RUNNING:
        // Allow update process to finish -> transition from 2 -> 0 in main loop
        simulationStatus = STOPPING;
        //fprintf(stderr, "Simulator will be stopped\t");
        //fflush(stderr);
        stepping_wc.wakeAll();
        break;
      case STOPPING:
        //fprintf(stderr, "WARNING: Simulator is stopping. Start/Stop Trigger ignored.\t");
        //fflush(stderr);
        break;
      case STOPPED:
        simulationStatus = RUNNING;
        //fprintf(stderr, "Simulator has been started\t");
        //fflush(stderr);
        break;
      case STEPPING:
         simulationStatus = RUNNING;
         stepping_wc.wakeAll();
      default: // UNKNOWN
        //fprintf(stderr, "Simulator has unknown status\n");
        throw std::exception();
      }

      stepping_mutex.unlock();
      // Waiting for transition, i.e. main loop to set STOPPED
      //while(simulationStatus == STOPPING)
      //msleep(10);

      //fprintf(stderr, " [OK]\n");

      if(simulationStatus == STOPPED)
        return false;
      else
        return true;

    }

    //consider the case where the time step is smaller than 1 ms
    void Simulator::myRealTime() {
#ifdef __linux__  //__unix__, wenn Darwin das mitmacht.
      //used to remember last time this function was called
      //and as absolute (minimum) wake-up time.
      static struct timespec ts;
      static bool tsNeedsInit = true;
      if (tsNeedsInit)
        {
          int retval = clock_gettime(CLOCK_MONOTONIC, &ts);
          if (retval != 0)
            {
              throw std::runtime_error("clock_gettime(CLOCK_MONOTONIC, ...) failed");
            }
          tsNeedsInit = false;
        }

      //schedule minimum sleep time
      ts.tv_nsec += calc_ms * 1000000;

      //the nsec value may not exceed one second
      while (ts.tv_nsec > 1000000000)
        {
          ts.tv_nsec -= 1000000000;
          ts.tv_sec += 1;
        }

      //sleep...
      int retval = clock_nanosleep(CLOCK_MONOTONIC, TIMER_ABSTIME, &ts, 0);
      if (retval != 0)
        {
          std::cerr << "WARNING: Your system is too slow!" << std::endl;
        }

      //remember time
      retval = clock_gettime(CLOCK_MONOTONIC, &ts);
      if (retval != 0)
        {
          throw std::runtime_error("clock_gettime(CLOCK_MONOTONIC, ...) failed");
        }
#else
      static long myTime = utils::getTime();
      long timeDiff = getTimeDiff(myTime);

      if(show_time) {
        fprintf(stderr, "timeDiff: %ld\n", timeDiff);
      }
      if(timeDiff < calc_ms) {
        long valSleep = calc_ms - timeDiff;
        msleep(valSleep);
        myTime = utils::getTime();
        if(show_time) {
          fprintf(stderr, "sleep time: %ld\n", valSleep);
        }
      } else {
        myTime += timeDiff;
      }
#endif
    }


    bool Simulator::isSimRunning() const {
      return (simulationStatus != STOPPED);
    }

    bool Simulator::sceneChanged() const {
      return b_SceneChanged;
    }

    std::string Simulator::getTmpPath() const{
#ifdef __linux__
        std::stringstream str;
        str << "/tmp/mars/" << (int) getpid() << "/";
        return str.str();
#else
        return configPath.sValue + std::string("/tmp/");
#endif
        
    }

    void Simulator::sceneHasChanged(bool reseted) {
      if (reseted) {
        b_SceneChanged = false;
      } else {
        b_SceneChanged = true;
      }
    }

    int Simulator::loadScene(const std::string &filename, const std::string &robotname, bool threadsave, bool blocking) {
      return loadScene(filename, false, robotname,threadsave,blocking);
    }

    int Simulator::loadScene(const std::string &filename,
                             bool wasrunning, const std::string &robotname, bool threadsave, bool blocking) {
      printf("Load 2\n");
        if(!threadsave){
            return loadScene_internal(filename,wasrunning, robotname);
        }

        //Loading is handles inside the mars thread itsels later
        externalMutex.lock();
        LoadOptions lo;
        lo.filename = filename;
        lo.wasRunning = wasrunning;
        lo.robotname = robotname;
        filesToLoad.push_back(lo);
        externalMutex.unlock();

        while(blocking && !filesToLoad.empty()){
            msleep(10);
        }
        return 1;
    }

    int Simulator::loadScene_internal(const std::string &filename,
                             bool wasrunning, const std::string &robotname) {

      LOG_DEBUG("Loading scene internal\n");

      if(control->loadCenter->loadScene.empty()) {
        LOG_ERROR("Simulator:: no module to load scene found");
        return 0;
      }

      try {
        std::string suffix = utils::getFilenameSuffix(filename);
        if( control->loadCenter->loadScene.find(suffix) !=
            control->loadCenter->loadScene.end() ) {
          if (! control->loadCenter->loadScene[suffix]->loadFile(filename.c_str(), getTmpPath().c_str(), robotname.c_str())) {
          return 0; //failed
          }
        }
        else {
          // no scene loader found
          LOG_ERROR("Simulator: Could not find scene loader for: %s (%s)",
                    filename.c_str(), suffix.c_str());
          return 0; //failed
        }
      } catch(SceneParseException e) {
        LOG_ERROR("Could not parse scene: %s", e.what());
      }

      if (wasrunning) {
        startStopTrigger();//if the simulation has been stopped for loading, now it continues
      }
      sceneHasChanged(false);
      //load_actual = 0;
      return 1;
    }

    int Simulator::saveScene(const std::string &filename, bool wasrunning) {
      std::string suffix = utils::getFilenameSuffix(filename);
      if (control->loadCenter->loadScene[suffix]->saveFile(filename, getTmpPath())!=1) {
        LOG_ERROR("Simulator: an error somewhere while saving scene");
        return 0;
      }
      if (wasrunning) {
        startStopTrigger(); // resuming the simulation
      }
      sceneHasChanged(true);
      return 1;
    }

    void Simulator::addLight(LightData light) {
      sceneHasChanged(false);
      if (control->graphics && control->controllers->isLoadingAllowed())
        control->graphics->addLight(light);
    }


    void Simulator::finishedDraw(void) {
      long time;

      processRequests();

      if (reloadSim) {
        while (simulationStatus != STOPPED) {

          if(simulationStatus == RUNNING) {
            StopSimulation();
          }

          msleep(10);
        }
        reloadSim = false;
        control->controllers->setLoadingAllowed(false);

        /*
          while (isSimRunning()) {
          msleep(100);
          }
        */
        newWorld();
        reloadWorld();
        control->controllers->resetControllerData();

        for (unsigned int i=0; i<allPlugins.size(); i++)
          allPlugins[i].p_interface->reset();
        control->controllers->setLoadingAllowed(true);
        if (was_running) {
          StartSimulation();
        }
        reloadGraphics = true;
      }
      allow_draw = 0;
      sync_count = 1;

      /** NO idea what the following commented section should be good for
          the erased_active is pretty much useless
          and the need for 'first' is not described

          if(first == 0) {
          first--;
          // open Plugin file
          pluginLocker.lockForRead();
          for(unsigned int i = 0; i < activePlugins.size();) {
          erased_active = false;
          activePlugins[i].p_interface->init();
          if(!erased_active) i++;
          }
          pluginLocker.unlock();
          }
      */

      // Add plugins that have been added via Simulator::addPlugin
      pluginLocker.lockForWrite();
      for (unsigned int i=0; i<newPlugins.size(); i++) {
        allPlugins.push_back(newPlugins[i]);
        activePlugins.push_back(newPlugins[i]);
        newPlugins[i].p_interface->init();
      }
      newPlugins.clear();
      pluginLocker.unlock();


      pluginLocker.lockForRead();
      for (unsigned int i=0; i<guiPlugins.size(); i++) {
        if(show_time)
          time = utils::getTime();

        guiPlugins[i].p_interface->update(0);

        if(show_time) {
          time = getTimeDiff(time);
          guiPlugins[i].timer_gui += time;
          guiPlugins[i].t_count_gui++;
          if(guiPlugins[i].t_count_gui > 20) {
            guiPlugins[i].timer_gui /= guiPlugins[i].t_count_gui;
            guiPlugins[i].t_count_gui = 0;
            fprintf(stderr, "debug_time_gui: %s: %g\n",
                    guiPlugins[i].name.data(),
                    guiPlugins[i].timer_gui);
            guiPlugins[i].timer_gui = 0.0;
          }
        }
      }
      pluginLocker.unlock();
      // process ice events
      //while(comServer.eventList->processEvent(control)) {}
      control->dataBroker->trigger("mars_sim/finishedDrawTrigger");
    }

    void Simulator::newWorld(bool clear_all) {
      physicsThreadLock();
      // reset simTime
      dbSimTimePackage[0].set(0.);
      control->controllers->clearAllControllers();
      control->sensors->clearAllSensors(clear_all);
      control->motors->clearAllMotors(clear_all);
      control->joints->clearAllJoints(clear_all);
      control->nodes->clearAllNodes(clear_all, reloadGraphics);
      if(control->graphics) {
        control->graphics->clearDrawItems();
        if(reloadGraphics) {
          control->graphics->reset();
        }
      }

      sceneHasChanged(true);
      physics->freeTheWorld();
      physics->initTheWorld();
      physicsThreadUnlock();
    }

    void Simulator::resetSim(bool resetGraphics) {
      reloadSim = true;
      reloadGraphics = resetGraphics;
      stepping_mutex.lock();
      if(simulationStatus == RUNNING)
        was_running = true;
      else
        was_running = false;

      if(simulationStatus != STOPPED) {
        simulationStatus = STOPPING;
      }
      if(control->graphics)
        this->allowDraw();

      //stepping_wc.wakeAll();
      stepping_mutex.unlock();
    }


    void Simulator::reloadWorld(void) {
      control->nodes->reloadNodes(reloadGraphics);
      control->joints->reloadJoints();
      control->motors->reloadMotors();
      control->sensors->reloadSensors();
    }

    void Simulator::readArguments(int argc, char **argv) {
      int c;
      int option_index = 0;
      int psflag = 0;
      int pgflag = 0;
      int psvflag = 0;
      int pdflag = 0;

      static struct option long_options[] = {
        {"help",no_argument,0,'h'},
        {"run",no_argument,0,'r'},
        {"show_grid",no_argument,0,'g'},
        {"ortho",no_argument,0,'o'},
        {"no-gui",no_argument,0,'G'},
        {"scenename", 1, 0, 's'},
        {"config_dir", required_argument, 0, 'C'},
        {"c_port",1,0,'c'},
        {0, 0, 0, 0}
      };

      while (1) {
        c = getopt_long(argc, argv, "hrgoGs:C:p:", long_options, &option_index);
        if (c == -1)
          break;
        switch (c) {
        case 's':
          {
            std::vector<std::string> tmp_v_s;
            tmp_v_s = explodeString(';', optarg);
            for(unsigned int i=0; i<tmp_v_s.size(); ++i) {
              if(pathExists(tmp_v_s[i])) {
                arg_v_scene_name.push_back(tmp_v_s[i]);
              }
              else {
                LOG_ERROR("The given scene file does not exists: %s\n",
                       tmp_v_s[i].c_str());
              }
            }
          }
          break;
        case 'C':
          if(pathExists(optarg)) config_dir = optarg;
          else printf("The given configuration Directory does not exists: %s\n", optarg);
          break;
        case 'r':
          arg_run = 1;
          break;
        case 'c':
          std_port = atoi(optarg);
          break;
        case 'g':
          arg_grid = 1;
          break;
        case 'o':
          arg_ortho = 1;
          break;
        case 'G':
          break;
        case 'h':
        default:
          printf("\naccepted parameters are:\n");
          printf("=======================================\n");
          printf("-h             this screen:\n");
          printf("-s <filename>  filename for scene to load\n");
          printf("-r             start directly the simulation\n");
          printf("-c             set standard controller port\n");
          printf("-C             path to Configuration\n");
          printf("-g             show 3d grid\n");
          printf("-o             ortho perspective as standard\n");
          printf("\n");
        }
      }

      return;
    }

    void Simulator::physicsThreadLock(void) {
      // physics_mutex_count is used to see how many threads are trying to
      // acquire the lock. Also see Simulator::run() on how this is used.
      physicsCountMutex.lock();
      physics_mutex_count++;
      physicsCountMutex.unlock();
      physicsMutex.lock();
    }

    void Simulator::physicsThreadUnlock(void) {
      // physics_mutex_count is used to see how many threads are trying to
      // acquire the lock. Also see Simulator::run() on how this is used.
      physicsCountMutex.lock();
      physics_mutex_count--;
      physicsCountMutex.unlock();
      physicsMutex.unlock();
    }

    PhysicsInterface* Simulator::getPhysics(void) const {
      return physics;
    }

    void Simulator::postGraphicsUpdate(void) {
      finishedDraw();
    }

    void Simulator::exitMars(void) {
      stepping_mutex.lock();
      kill_sim = 1;
      stepping_wc.wakeAll();
      stepping_mutex.unlock();
      if(isCurrentThread()) {
        return;
      }
      while(this->isRunning()) {
        msleep(1);
      }
    }

    void Simulator::connectNodes(unsigned long id1, unsigned long id2) {
      //NEW_JOINT_STRUCT(connect_joint);
      JointData connect_joint;
      connect_joint.nodeIndex1 = id1;
      connect_joint.nodeIndex2 = id2;
      connect_joint.type = JOINT_TYPE_FIXED;
      control->joints->addJoint(&connect_joint);
      LOG_INFO("Simulator: connect node %lu and %lu", id1, id2);
    }

    void Simulator::disconnectNodes(unsigned long id1, unsigned long id2) {
      control->joints->removeJointByIDs(id1, id2);
    }

    void Simulator::rescaleEnvironment(sReal x, sReal y, sReal z)
    {
      // rescale all nodes
      // reset the ancores positions
      //
      control->nodes->scaleReloadNodes(x, y, z);
      control->joints->scaleReloadJoints(x, y ,z);
      resetSim();
    }


    void Simulator::singleStep(void) {
      stepping_mutex.lock();
      simulationStatus = STEPPING;
      stepping_wc.wakeAll();
      stepping_mutex.unlock();
    }

    void Simulator::switchPluginUpdateMode(int mode, PluginInterface *pl) {
      std::vector<pluginStruct>::iterator p_iter;
      bool afound = false;
      bool gfound = false;

      for(p_iter=activePlugins.begin(); p_iter!=activePlugins.end();
          p_iter++) {
        if((*p_iter).p_interface == pl) {
          afound = true;
          if(!(mode & PLUGIN_SIM_MODE)) {
            activePlugins.erase(p_iter);
            erased_active = true;
          }
          break;
        }
      }

      for(p_iter=guiPlugins.begin(); p_iter!=guiPlugins.end();
          p_iter++) {
        if((*p_iter).p_interface == pl) {
          gfound = true;
          if(!(mode & PLUGIN_GUI_MODE))
            guiPlugins.erase(p_iter);
          break;
        }
      }

      for(p_iter=allPlugins.begin(); p_iter!=allPlugins.end();
          p_iter++) {
        if((*p_iter).p_interface == pl) {
          if(mode & PLUGIN_SIM_MODE && !afound)
            activePlugins.push_back(*p_iter);
          if(mode & PLUGIN_GUI_MODE && !gfound)
            guiPlugins.push_back(*p_iter);
          break;
        }
      }
    }

    /**
     * If \c true you cannot recover (currently) from this point without restarting the simulation.
     * To extend this, restart the simulator thread and reset the scene (untested).
     *
     * \return \c true if the simulation thread was not interrupted by ODE
     */
    bool Simulator::hasSimFault() const{
        return sim_fault;
    }

    void Simulator::handleError(PhysicsError error) {
      std::vector<pluginStruct>::iterator p_iter;

      switch(error) {
      case PHYSICS_NO_ERROR:
      case PHYSICS_DEBUG:
      case PHYSICS_ERROR:
        break;
      case PHYSICS_UNKNOWN:
        LOG_WARN("looks like we caught a unknown exception from ODE.");
        break;
      }

      for(p_iter=allPlugins.begin(); p_iter!=allPlugins.end();
          p_iter++) {
        (*p_iter).p_interface->handleError();
      }

      control->controllers->handleError();

      string onError;
      control->cfg->getPropertyValue("Simulator", "onPhysicsError",
                                     "value", &onError);
      std::transform(onError.begin(), onError.end(),
                     onError.begin(), ::tolower);
      if("abort" == onError || "" == onError) {
        abort();
      } else if("reset" == onError) {
        resetSim();
      } else if("warn" == onError) {
        // warning already happend in message handler
      } else if("shutdown" == onError){
        //Killing the simulation thread, means the simulation gui still runs but the simulation thread get's stopped
        //In this state the the sim_fault is set to true which can be checked externally to react to this fault
        sim_fault = true;
        kill_sim = true;
      } else {
        LOG_WARN("unsupported config value for \"Simulator/onPhysicsError\": \"%s\"", onError.c_str());
        LOG_WARN("aborting by default...");
        abort();
      }
    }

    void Simulator::setGravity(const Vector &gravity) {
      if(control->cfg) {
        control->cfg->setPropertyValue("Simulator", "Gravity x", "value",
                                       gravity.x());
        control->cfg->setPropertyValue("Simulator", "Gravity y", "value",
                                       gravity.y());
        control->cfg->setPropertyValue("Simulator", "Gravity z", "value",
                                       gravity.z());
      }
    }


    void Simulator::noGUITimerUpdate(void) {
      finishedDraw();
    }


    ControlCenter* Simulator::getControlCenter(void) const {
      return control;
    }

    void Simulator::addPlugin(const pluginStruct& plugin) {
      pluginLocker.lockForWrite();
      newPlugins.push_back(plugin);
      pluginLocker.unlock();
    }

    void Simulator::removePlugin(PluginInterface *pl) {
      std::vector<pluginStruct>::iterator p_iter;

      pluginLocker.lockForWrite();

      for(p_iter=activePlugins.begin(); p_iter!=activePlugins.end();
          p_iter++) {
        if((*p_iter).p_interface == pl) {
          activePlugins.erase(p_iter);
          break;
        }
      }

      for(p_iter=guiPlugins.begin(); p_iter!=guiPlugins.end();
          p_iter++) {
        if((*p_iter).p_interface == pl) {
          guiPlugins.erase(p_iter);
          break;
        }
      }

      for(p_iter=allPlugins.begin(); p_iter!=allPlugins.end();
          p_iter++) {
        if((*p_iter).p_interface == pl) {
          allPlugins.erase(p_iter);
          break;
        }
      }

      pluginLocker.unlock();
    }

    int Simulator::checkCollisions(void) {
      return physics->checkCollisions();
    }

    void Simulator::sendDataToPlugin(int plugin_index, void* data) {
      if(plugin_index < 0 || plugin_index+1 > (int)allPlugins.size()) return;

      allPlugins[plugin_index].p_interface->getSomeData(data);
    }


    void Simulator::setSyncThreads(bool value) {
      sync_graphics = value;
    }

    /**
     * Calls GraphicsManager::update() method to redraw all OSG objects in the simulation.
     */
    void Simulator::updateSim() {
      if(control->graphics)
        control->graphics->update();
    }

    /**
     * This method is used for gui and simulation synchronization.
     */
    void Simulator::allowDraw(void) {
      allow_draw = 1;
    }

    /**
     * \return \c true if no external requests are open.
     */
    bool Simulator::allConcurrencysHandled(){
        return filesToLoad.empty();
    }

    /** This method is used for all calls that cannot be done from an external thread.
     * This means the requests have to be caches (like in loadScene) and have to be handled by
     * this method, which is called by Simulator::run().
     */
    void Simulator::processRequests() {
      externalMutex.lock();
      if(filesToLoad.size() > 0) {
        bool wasrunning = false;
        while (simulationStatus != STOPPED) {

          if(simulationStatus == RUNNING) {
            StopSimulation();
            wasrunning = true;
          }

          msleep(10);
        }

        for(unsigned int i=0;i<filesToLoad.size();i++){
          loadScene_internal(filesToLoad[i].filename, false,
                             filesToLoad[i].robotname);
        }
        filesToLoad.clear();

        if(wasrunning) {
          StartSimulation();
        }
      }
      externalMutex.unlock();
    }


    void Simulator::exportScene(void) const {
      if(control->graphics) {
        string filename = "export.obj";
        control->graphics->exportScene(filename);
        filename = "export.osg";
        control->graphics->exportScene(filename);
      }
    }

    /* will be removed soon
       void* Simulator::getWinId() const {
       return 0;//(void*)mainGUI->mainWindow_p()->winId();
       }
    */

    void Simulator::cfgUpdateProperty(cfg_manager::cfgPropertyStruct _property) {

      if(_property.paramId == cfgCalcMs.paramId) {
        calc_ms = _property.dValue;
        if(physics) physics->step_size = calc_ms*0.001; // The physics step_size is defined in seconds.
        if(control->joints) control->joints->changeStepSize();
        return;
      }

      if(_property.paramId == cfgFaststep.paramId) {
        if(physics) physics->fast_step = _property.bValue;
        return;
      }

      if(_property.paramId == cfgRealtime.paramId) {
        my_real_time = _property.bValue;
        return;
      }

      if(_property.paramId == cfgDebugTime.paramId) {
        show_time = _property.bValue;
        return;
      }

      if(_property.paramId == cfgSyncGui.paramId) {
        this->setSyncThreads(_property.bValue);
        return;
      }

      if(_property.paramId == cfgSyncTime.paramId) {
        sync_time = _property.dValue;
        return;
      }

      if(_property.paramId == cfgDrawContact.paramId) {
        physics->draw_contact_points = _property.bValue;
        return;
      }

      if(_property.paramId == cfgGX.paramId) {
        gravity.x() = _property.dValue;
        physics->world_gravity = gravity;
        return;
      }

      if(_property.paramId == cfgGY.paramId) {
        gravity.y() = _property.dValue;
        physics->world_gravity = gravity;
        return;
      }

      if(_property.paramId == cfgGZ.paramId) {
        gravity.z() = _property.dValue;
        physics->world_gravity = gravity;
        return;
      }

      if(_property.paramId == cfgWorldErp.paramId) {
        physics->world_erp = _property.dValue;
        return;
      }

      if(_property.paramId == cfgWorldCfm.paramId) {
        physics->world_cfm = _property.dValue;
        return;
      }

      if(_property.paramId == cfgVisRep.paramId) {
        control->nodes->setVisualRep(0, _property.iValue);
        return;
      }

    }

    void Simulator::initCfgParams(void) {
      if(!control->cfg)
        return;
      cfgCalcMs = control->cfg->getOrCreateProperty("Simulator", "calc_ms",
                                                    calc_ms, this);
      calc_ms = cfgCalcMs.dValue;
      cfgFaststep = control->cfg->getOrCreateProperty("Simulator", "faststep",
                                                      false, this);
      cfgRealtime = control->cfg->getOrCreateProperty("Simulator", "realtime calc",
                                                      false, this);
      my_real_time = cfgRealtime.bValue;

      cfgDebugTime = control->cfg->getOrCreateProperty("Simulator", "debug time",
                                                       false, this);

      cfgSyncGui = control->cfg->getOrCreateProperty("Simulator", "sync gui",
                                                       false, this);

      cfgSyncTime = control->cfg->getOrCreateProperty("Simulator", "sync time",
                                                       40.0, this);

      cfgDrawContact = control->cfg->getOrCreateProperty("Simulator", "draw contacts",
                                                         false, this);

      cfgGX = control->cfg->getOrCreateProperty("Simulator", "Gravity x",
                                                0.0, this);

      cfgGY = control->cfg->getOrCreateProperty("Simulator", "Gravity y",
                                                0.0, this);

      cfgGZ = control->cfg->getOrCreateProperty("Simulator", "Gravity z",
                                                -9.81, this);

      cfgWorldErp = control->cfg->getOrCreateProperty("Simulator", "world erp",
                                                      0.1, this);

      cfgWorldCfm = control->cfg->getOrCreateProperty("Simulator", "world cfm",
                                                      1e-10, this);

      cfgVisRep = control->cfg->getOrCreateProperty("Simulator", "visual rep.",
                                                    (int)1, this);

      cfgUseNow = control->cfg->getOrCreateProperty("Simulator", "getTime:useNow",
                                                    (bool)false, this);

      control->cfg->getOrCreateProperty("Simulator", "onPhysicsError",
                                        "abort", this);
      show_time = cfgDebugTime.bValue;

    }

    void Simulator::receiveData(const data_broker::DataInfo &info,
                                const data_broker::DataPackage &package,
                                int callbackParam) {
      if(info.groupName != "_MESSAGES_") {
        fprintf(stderr, "got unexpected data broker package: %s %s\n",
                info.groupName.c_str(), info.dataName.c_str());
        return;
      }
      // output to stdout
      std::string message;
      package.get(0, &message);
      switch(callbackParam) {
      case data_broker::DB_MESSAGE_TYPE_FATAL:
#ifndef WIN32
        fprintf(stderr, "\033[31mfatal: %s\033[0m\n", message.c_str());
#else
        fprintf(stderr, "fatal: %s\n", message.c_str());
#endif
        break;
      case data_broker::DB_MESSAGE_TYPE_ERROR:
#ifndef WIN32
        fprintf(stderr, "\033[1;31merror: %s\033[0m\n", message.c_str());
#else
        fprintf(stderr, "error: %s\n", message.c_str());
#endif
        break;
      case data_broker::DB_MESSAGE_TYPE_WARNING:
#ifndef WIN32
        fprintf(stderr, "\033[0;32mwarning: %s\033[0m\n", message.c_str());
#else
        fprintf(stderr, "warning: %s\n", message.c_str());
#endif
        break;
      case data_broker::DB_MESSAGE_TYPE_INFO:
      case data_broker::DB_MESSAGE_TYPE_DEBUG:
#ifndef WIN32
        fprintf(stderr, "\033[1;34minfo: %s\033[0m\n", message.c_str());
#else
        fprintf(stderr, "info: %s\n", message.c_str());
#endif
        break;
      default:
        fprintf(stderr, "???: %s\n", message.c_str());
        break;
      }
    }

    const utils::Vector& Simulator::getGravity(void) {
      return physics->world_gravity;
    }

    unsigned long Simulator::getTime() {
      unsigned long returnTime;
      getTimeMutex.lock();
      if(cfgUseNow.bValue) {
        returnTime = realStartTime+dbSimTimePackage[0].d;
      }
      else {
        returnTime = realStartTime+dbSimTimePackage[0].d;
      }
      getTimeMutex.unlock();
      return returnTime;
    }


  } // end of namespace sim

  namespace interfaces {
      SimulatorInterface* SimulatorInterface::getInstance(lib_manager::LibManager *libManager) {
      return new sim::Simulator(libManager);
    }
  } // end of namespace interfaces

} // end of namespace mars

DESTROY_LIB(mars::sim::Simulator);
CREATE_LIB(mars::sim::Simulator);<|MERGE_RESOLUTION|>--- conflicted
+++ resolved
@@ -122,34 +122,6 @@
       checkOptionalDependency("mars_graphics");
       checkOptionalDependency("log_console");
 
-<<<<<<< HEAD
-=======
-      if(control->cfg) {
-        configPath = control->cfg->getOrCreateProperty("Config", "config_path",
-                                                         string("."));
-
-        string loadFile = configPath.sValue;
-        loadFile.append("/mars_Preferences.yaml");
-        control->cfg->loadConfig(loadFile.c_str());
-        loadFile = configPath.sValue;
-        loadFile.append("/mars_Simulator.yaml");
-        control->cfg->loadConfig(loadFile.c_str());
-
-        loadFile = configPath.sValue;
-        loadFile.append("/mars_Physics.yaml");
-        control->cfg->loadConfig(loadFile.c_str());
-
-        bool loadLastSave = false;
-        control->cfg->getPropertyValue("Config", "loadLastSave", "value",
-                                       &loadLastSave);
-        if (loadLastSave) {
-          loadFile = configPath.sValue;
-          loadFile.append("/mars_saveOnClose.yaml");
-          control->cfg->loadConfig(loadFile.c_str());
-        }
-      }
-
->>>>>>> 89066be3
       getTimeMutex.lock();
       realStartTime = utils::getTime();
       getTimeMutex.unlock();
@@ -417,11 +389,6 @@
       if(show_time)
         time = utils::getTime();
 
-
-<<<<<<< HEAD
-=======
-
->>>>>>> 89066be3
       getTimeMutex.lock();
       dbSimTimePackage[0].d += calc_ms;
       getTimeMutex.unlock();
