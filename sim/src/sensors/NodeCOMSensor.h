/*
 *  Copyright 2011, 2012, DFKI GmbH Robotics Innovation Center
 *
 *  This file is part of the MARS simulation framework.
 *
 *  MARS is free software: you can redistribute it and/or modify
 *  it under the terms of the GNU Lesser General Public License
 *  as published by the Free Software Foundation, either version 3
 *  of the License, or (at your option) any later version.
 *
 *  MARS is distributed in the hope that it will be useful,
 *  but WITHOUT ANY WARRANTY; without even the implied warranty of
 *  MERCHANTABILITY or FITNESS FOR A PARTICULAR PURPOSE.  See the
 *  GNU Lesser General Public License for more details.
 *
 *   You should have received a copy of the GNU Lesser General Public License
 *   along with MARS.  If not, see <http://www.gnu.org/licenses/>.
 *
 */

/*
 *  NodeGroundContactSensor.h
 *  QTVersion
 *
 *  Created by Malte Roemmermann
 *
 */

#ifndef NODECOMSENSOR_H
#define NODECOMSENSOR_H

#ifdef _PRINT_HEADER_
#warning "NodeCOMSensor.h"
#endif

#include <mars/data_broker/ProducerInterface.h>
#include <mars/data_broker/DataPackageMapping.h>
#include "NodeArraySensor.h"

namespace mars {
  namespace sim {

    class NodeCOMSensor : public NodeArraySensor,
                          public data_broker::ProducerInterface {

    public:
      NodeCOMSensor(interfaces::ControlCenter* control, IDListConfig config);
      ~NodeCOMSensor(void);
      virtual int getAsciiData(char *data) const;
      virtual int getSensorData(interfaces::sReal** data) const;
      static interfaces::BaseSensor* instanciate(interfaces::ControlCenter *control,
                                           interfaces::BaseConfig *config);
      void produceData(const data_broker::DataInfo &info,
                                          data_broker::DataPackage *dbPackage,
                                          int callbackParam);
      void setupDataPackageMapping();

      protected:
        data_broker::DataPackageMapping dbPackageMapping;
        unsigned long int dbPushId;
        utils::Vector com;
<<<<<<< HEAD
=======
        unsigned long linkId;
>>>>>>> 12665b86
    };

  } // end of namespace sim
} // end of namespace mars

#endif<|MERGE_RESOLUTION|>--- conflicted
+++ resolved
@@ -59,10 +59,7 @@
         data_broker::DataPackageMapping dbPackageMapping;
         unsigned long int dbPushId;
         utils::Vector com;
-<<<<<<< HEAD
-=======
         unsigned long linkId;
->>>>>>> 12665b86
     };
 
   } // end of namespace sim
