--- conflicted
+++ resolved
@@ -28,10 +28,7 @@
           osg_lines
           osg_material_manager
           mars_sim
-<<<<<<< HEAD
-=======
           mars_app
->>>>>>> 12665b86
 )
 include_directories(${PKGCONFIG_INCLUDE_DIRS})
 link_directories(${PKGCONFIG_LIBRARY_DIRS})
