--- conflicted
+++ resolved
@@ -210,7 +210,6 @@
             it->second->posY = _property.dValue;
             it->second->text->setPosition(it->second->posX, it->second->posY);
           }
-<<<<<<< HEAD
           else if(it->second->maskId == _property.paramId && maskId) {
             int vis = maskId & _property.iValue;
             if(vis && !it->second->vis) {
@@ -220,19 +219,6 @@
             else if(!vis && it->second->vis) {
               it->second->vis = false;
               control->graphics->switchHUDElementVis(it->second->hudID);
-=======
-          else if(it->second->maskId == _property.paramId) {
-            if(maskId) {
-              int vis = maskId & _property.iValue;
-              if(vis && !it->second->vis) {
-                it->second->vis = true;
-                control->graphics->switchHUDElementVis(it->second->hudID);
-              }
-              else if(!vis && it->second->vis) {
-                it->second->vis = false;
-                control->graphics->switchHUDElementVis(it->second->hudID);
-              }
->>>>>>> 4f4a92e7
             }
           }
 
