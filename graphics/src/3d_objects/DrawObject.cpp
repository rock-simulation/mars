/*
 *  Copyright 2011, 2012, DFKI GmbH Robotics Innovation Center
 *
 *  This file is part of the MARS simulation framework.
 *
 *  MARS is free software: you can redistribute it and/or modify
 *  it under the terms of the GNU Lesser General Public License
 *  as published by the Free Software Foundation, either version 3
 *  of the License, or (at your option) any later version.
 *
 *  MARS is distributed in the hope that it will be useful,
 *  but WITHOUT ANY WARRANTY; without even the implied warranty of
 *  MERCHANTABILITY or FITNESS FOR A PARTICULAR PURPOSE.  See the
 *  GNU Lesser General Public License for more details.
 *
 *   You should have received a copy of the GNU Lesser General Public License
 *   along with MARS.  If not, see <http://www.gnu.org/licenses/>.
 *
 */

/*
 *  DrawObject.cpp
 *  General DrawObject to inherit from.
 *
 *  Created by Roemmermann on 20.10.09.
 */

#include "DrawObject.h"
#include "gui_helper_functions.h"
#include "../wrapper/OSGMaterialStruct.h"

#include <iostream>

#include <osg/CullFace>
#include <osg/PolygonMode>
#include <osg/Depth>
#include <osg/ComputeBoundsVisitor>

#include <osgUtil/TangentSpaceGenerator>

#include <osgDB/WriteFile>
#include <osgDB/ReadFile>

#ifdef HAVE_OSG_VERSION_H
  #include <osg/Version>
#else
  #include <osg/Export>
#endif

#include "../GraphicsManager.h"

namespace mars {
  namespace graphics {

    using namespace std;
    using mars::interfaces::sReal;
    using mars::utils::Vector;
    using mars::utils::Quaternion;
    using mars::interfaces::LightData;
    using mars::interfaces::MaterialData;
    using mars::utils::Color;

    static osg::Material* makeSelectionMaterial()
    {
      // create selection material, will be used if object is selected
      //NEW_MATERIAL_STRUCT(mStruct);
      MaterialData mStruct;
      mStruct.diffuseFront = Color( 0.0, 1.0, 0.0, 1.0 );
      mStruct.diffuseBack = Color( 0.0, 1.0, 0.0, 1.0 );
      return new OSGMaterialStruct(mStruct);
    }

    osg::ref_ptr<osg::Material> DrawObject::selectionMaterial = makeSelectionMaterial();

    DrawObject::DrawObject(GraphicsManager *g)
      : id_(0),
        nodeMask_(0xff),
        stateFilename_(""),
        selected_(false),
        selectable_(true),
        group_(0),
        material_(0),
        posTransform_(0),
        scaleTransform_(0),
        blendEquation_(0),
        maxNumLights(1),
        g(g),
        sharedStateGroup(false) {
    }

    DrawObject::~DrawObject() {
    }

    unsigned long DrawObject::getID(void) const {
      return id_;
    }
    void DrawObject::setID(unsigned long id) {
      id_ = id;
    }

    void DrawObject::createObject(unsigned long id,
                                  const Vector &pivot,
                                  unsigned long sharedID) {
      id_ = id;
      pivot_ = pivot;

      brightnessUniform = new osg::Uniform("brightness", 1.0f);
      transparencyUniform = new osg::Uniform("alpha", 1.0f);
      lineLaserPosUniform = new osg::Uniform("lineLaserPos", osg::Vec3f(0.0f, 0.0f, 0.0f));
      lineLaserNormalUniform = new osg::Uniform("lineLaserNormal", osg::Vec3f(1.0f, 0.0f, 0.0f));
      lineLaserColor = new osg::Uniform("lineLaserColor", osg::Vec4f(1.0f, 0.0f, 0.0f, 1.0f));
      lineLaserDirection = new osg::Uniform("lineLaserDirection", osg::Vec3f(0.0f, 0.0f, 1.0f));
      lineLaserOpeningAngle = new osg::Uniform("lineLaserOpeningAngle", (float)M_PI * 2.0f);

      lightPosUniform = new osg::Uniform(osg::Uniform::FLOAT_VEC3, "lightPos", maxNumLights);
      lightAmbientUniform = new osg::Uniform(osg::Uniform::FLOAT_VEC4, "lightAmbient", maxNumLights);
      lightDiffuseUniform = new osg::Uniform(osg::Uniform::FLOAT_VEC4, "lightDiffuse", maxNumLights);
      lightSpecularUniform = new osg::Uniform(osg::Uniform::FLOAT_VEC4, "lightSpecular", maxNumLights);
      lightSpotDirUniform = new osg::Uniform(osg::Uniform::FLOAT_VEC3, "lightSpotDir", maxNumLights);
      lightIsSpotUniform = new osg::Uniform(osg::Uniform::INT, "lightIsSpot", maxNumLights);
      lightIsDirectionalUniform = new osg::Uniform(osg::Uniform::INT, "lightIsDirectional", maxNumLights);
      lightConstantAttUniform = new osg::Uniform(osg::Uniform::FLOAT, "lightConstantAtt", maxNumLights);
      lightLinearAttUniform = new osg::Uniform(osg::Uniform::FLOAT, "lightLinearAtt", maxNumLights);
      lightQuadraticAttUniform = new osg::Uniform(osg::Uniform::FLOAT, "lightQuadraticAtt", maxNumLights);
      lightIsSetUniform = new osg::Uniform(osg::Uniform::INT, "lightIsSet", maxNumLights);
      lightCosCutoffUniform = new osg::Uniform(osg::Uniform::FLOAT, "lightCosCutoff", maxNumLights);
      lightSpotExponentUniform = new osg::Uniform(osg::Uniform::FLOAT, "lightSpotExponent", maxNumLights);
      useFogUniform = new osg::Uniform("useFog", 1);
      useNoiseUniform = new osg::Uniform("useNoise", 1);
      useShadowUniform = new osg::Uniform("useShadow", 1);
      numLightsUniform = new osg::Uniform("numLights", maxNumLights);
      drawLineLaserUniform = new osg::Uniform("drawLineLaser", 0);

      scaleTransform_ = new osg::MatrixTransform();
      scaleTransform_->setMatrix(osg::Matrix::scale(1.0, 1.0, 1.0));
      scaleTransform_->setDataVariance(osg::Node::STATIC);

      posTransform_ = new osg::PositionAttitudeTransform();
      posTransform_->setPivotPoint(osg::Vec3(pivot_.x(), pivot_.y(), pivot_.z()));
      posTransform_->setPosition(osg::Vec3(0.0, 0.0, 0.0));
      posTransform_->addChild(scaleTransform_.get());
      posTransform_->setNodeMask(nodeMask_);

      group_ = new osg::Group;
      if(sharedID) {
        stateGroup_ = g->getSharedStateGroup(sharedID);
        if(stateGroup_.valid()) {
          sharedStateGroup = true;
        }
        else {
          sharedStateGroup = false;
          stateGroup_ = new osg::Group;
        }
      }
      else {
        stateGroup_ = new osg::Group;
      }
      if(!sharedStateGroup) {
        stateGroup_->addChild(posTransform_.get());
      }

      std::list< osg::ref_ptr< osg::Geode > > geodes = createGeometry();
      for(std::list< osg::ref_ptr< osg::Geode > >::iterator it = geodes.begin();
          it != geodes.end(); ++it) {
        group_->addChild(it->get());
        for(unsigned int i=0; i<it->get()->getNumDrawables(); ++i) {
          osg::Drawable *draw = it->get()->getDrawable(i);
          geometry_.push_back(draw->asGeometry());
        }
      }

      // get the size of the object
      osg::ComputeBoundsVisitor cbbv;
      group_->accept(cbbv);
      osg::BoundingBox bb = cbbv.getBoundingBox();
      if(fabs(bb.xMax()) > fabs(bb.xMin())) {
        geometrySize_.x() = fabs(bb.xMax() - bb.xMin());
      } else {
        geometrySize_.x() = fabs(bb.xMin() - bb.xMax());
      }
      if(fabs(bb.yMax()) > fabs(bb.yMin())) {
        geometrySize_.y() = fabs(bb.yMax() - bb.yMin());
      } else {
        geometrySize_.y() = fabs(bb.yMin() - bb.yMax());
      }
      if(fabs(bb.zMax()) > fabs(bb.zMin())) {
        geometrySize_.z() = fabs(bb.zMax() - bb.zMin());
      } else {
        geometrySize_.z() = fabs(bb.zMin() - bb.zMax());
      }

      if(lod.valid()) {
        scaleTransform_->addChild(lod.get());
      }
      else {
        scaleTransform_->addChild(group_.get());
      }
    }

    void DrawObject::addLODGeodes(std::list< osg::ref_ptr< osg::Geode > > geodes,
                                 float start, float end) {
      std::list< osg::ref_ptr< osg::Geode > >::iterator it;
      if(!lod.valid()) {
        lod = new osg::LOD();
      }
      for(it=geodes.begin(); it!=geodes.end(); ++it) {
        lod->addChild(it->get(), start, end);
        for(unsigned int i=0; i<it->get()->getNumDrawables(); ++i) {
          osg::Drawable *draw = it->get()->getDrawable(i);
          geometry_.push_back(draw->asGeometry());
        }
      }
    }

    void DrawObject::setStateFilename(const std::string &filename, int create) {
      stateFilename_ = filename;
      if (create) {
        FILE* stateFile = fopen(stateFilename_.data(), "w");
        fclose(stateFile);
      }
    }
    void DrawObject::exportState(void) {
      if (id_) {
        FILE* stateFile = fopen(stateFilename_.data(), "a");
        fprintf(stateFile,"%lu\t%11.6f\t%11.6f\t%11.6f", id_, position_.x(), position_.y(), position_.z());
        fprintf(stateFile,"\t%11.6f\t%11.6f\t%11.6f\t%11.6f\n", quaternion_.x(), quaternion_.y(), quaternion_.z(), quaternion_.w());
        fclose(stateFile);
      }
    }
    void DrawObject::exportModel(const std::string &filename) {
      osgDB::writeNodeFile(*(stateGroup_.get()), filename.data());
    }

    // the material struct can also contain a static texture (texture file)
    void DrawObject::setMaterial(const MaterialData &mStruct, bool _useFog,
                                 bool _useNoise, bool _drawLineLaser,
                                 bool _marsShadow) {

      //osg::StateSet *mState = g->getMaterialStateSet(mStruct);
      if(!mStruct.normalmap.empty()) generateTangents();
      mGroup_ = g->getMaterialGroup(mStruct);//new osg::Group();
      materialState = g->getMaterialStateSet(mStruct);
      //mGroup->setStateSet(mState);
      //scaleTransform_->addChild(mGroup);
      //scaleTransform_->removeChild(group_.get());
<<<<<<< HEAD

=======
      
      if(sharedStateGroup) return;
>>>>>>> 119fbb3f
      //return;
      useFog = _useFog;
      if(useFog) useFogUniform->set(1);
      else useFogUniform->set(0);

      useNoise = _useNoise;
      if(useNoise) useNoiseUniform->set(1);
      else useNoiseUniform->set(0);

      if(_marsShadow) useShadowUniform->set(1);
      else useShadowUniform->set(0);

      drawLineLaser = _drawLineLaser;
      if(drawLineLaser) drawLineLaserUniform->set(1);
      else drawLineLaserUniform->set(0);

      if(mStruct.brightness != 0.0) {
        brightnessUniform->set((float)mStruct.brightness);
      } else {
        brightnessUniform->set(1.0f);
      }
      if (!mStruct.exists) return;
      setNodeMask(mStruct.cullMask);

      osg::StateSet *state = stateGroup_->getOrCreateStateSet();

      // handle transparency
      transparencyUniform->set((float)(1.0f-(float)(mStruct.transparency)));
      if (mStruct.transparency != 0) {
        state->setRenderingHint(osg::StateSet::TRANSPARENT_BIN);
        state->setMode(GL_BLEND,osg::StateAttribute::ON);
        state->setRenderBinDetails(1, "DepthSortedBin");
        osg::ref_ptr<osg::Depth> depth = new osg::Depth;
        depth->setWriteMask( false );
        state->setAttributeAndModes(depth.get(),
                                    osg::StateAttribute::ON | osg::StateAttribute::PROTECTED);
      }

      state->addUniform(brightnessUniform.get());
      state->addUniform(transparencyUniform.get());
      state->addUniform(lightPosUniform.get());
      state->addUniform(lightAmbientUniform.get());
      state->addUniform(lightDiffuseUniform.get());
      state->addUniform(lightSpecularUniform.get());
      state->addUniform(lightSpotDirUniform.get());
      state->addUniform(lightIsSpotUniform.get());
      state->addUniform(lightIsDirectionalUniform.get());
      state->addUniform(lightConstantAttUniform.get());
      state->addUniform(lightLinearAttUniform.get());
      state->addUniform(lightQuadraticAttUniform.get());
      state->addUniform(lightIsSetUniform.get());
      state->addUniform(lightCosCutoffUniform.get());
      state->addUniform(lightSpotExponentUniform.get());

      state->addUniform(lineLaserPosUniform.get());
      state->addUniform(lineLaserNormalUniform.get());
      state->addUniform(lineLaserColor.get());
      state->addUniform(lineLaserDirection.get());
      state->addUniform(lineLaserOpeningAngle.get());
      state->addUniform(useFogUniform.get());
      state->addUniform(useNoiseUniform.get());
      state->addUniform(useShadowUniform.get());
      state->addUniform(numLightsUniform.get());
      state->addUniform(drawLineLaserUniform.get());
    }

    void DrawObject::setBlending(bool mode) {
      if(sharedStateGroup) return;
      if(blendEquation_ && !mode) {
        osg::StateSet *state = stateGroup_->getOrCreateStateSet();
        state->setAttributeAndModes(blendEquation_.get(),
                                    osg::StateAttribute::OVERRIDE | osg::StateAttribute::OFF);
      }
      else if(mode) {
        if(!blendEquation_) {
          blendEquation_ = new osg::BlendEquation(osg::BlendEquation::FUNC_ADD);
          //blendEquation->setDataVariance(osg::Object::DYNAMIC);
        }
        osg::StateSet *state = stateGroup_->getOrCreateStateSet();
        state->setAttributeAndModes(blendEquation_.get(),
                                    osg::StateAttribute::OVERRIDE | osg::StateAttribute::ON);
      }
    }

    void DrawObject::setPosition(const Vector &_pos) {
      position_ = _pos;
      posTransform_->setPosition(osg::Vec3(position_.x(), position_.y(), position_.z()));
    }

    void DrawObject::setQuaternion(const Quaternion &q) {
      osg::Quat oQuat;
      oQuat.set(q.x(), q.y(), q.z(), q.w());
      posTransform_->setAttitude(oQuat);
      quaternion_ = q;
    }

    void DrawObject::setScale(const Vector &scale) {
      scaleTransform_->setMatrix(osg::Matrix::scale(
                                                    scale.x(), scale.y(), scale.z()));
      posTransform_->setPivotPoint(osg::Vec3(
                                             pivot_.x()*scale.x(), pivot_.y()*scale.y(), pivot_.z()*scale.z()));
      scaledSize_ = Vector(
                           scale.x() * geometrySize_.x(),
                           scale.y() * geometrySize_.y(),
                           scale.z() * geometrySize_.z());
    }

    void DrawObject::setScaledSize(const Vector &scaledSize) {
      setScale(Vector(
                      scaledSize.x() / geometrySize_.x(),
                      scaledSize.y() / geometrySize_.y(),
                      scaledSize.z() / geometrySize_.z()));
    }

    void DrawObject::generateTangents() {
      std::list< osg::ref_ptr<osg::Geometry> >::iterator it;
      for(it = geometry_.begin(); it != geometry_.end(); ++it) {
        generateTangents(it->get());
      }
    }

    void DrawObject::generateTangents(osg::ref_ptr<osg::Geometry> geom) {
      osg::ref_ptr< osgUtil::TangentSpaceGenerator > tsg = new osgUtil::TangentSpaceGenerator;

        if(geom->empty()) {
          cerr << "WARNING: empty geometry for DrawObject " << id_ << "!" << endl;
        }
        // color map unit for texture coordinates
        tsg->generate( geom.get(), DEFAULT_UV_UNIT );
        osg::Vec4Array *tangents = tsg->getTangentArray();
        if(tangents==NULL || tangents->size()==0) {
          cerr << "Failed to generate tangents for DrawObject " << id_ << "!" << endl;
          return;
        }


#if (OPENSCENEGRAPH_MAJOR_VERSION < 3 || ( OPENSCENEGRAPH_MAJOR_VERSION == 3 && OPENSCENEGRAPH_MINOR_VERSION < 2))
        geom->setVertexAttribData( TANGENT_UNIT, osg::Geometry::ArrayData( tangents, osg::Geometry::BIND_PER_VERTEX ) );
#elif (OPENSCENEGRAPH_MAJOR_VERSION > 3 || (OPENSCENEGRAPH_MAJOR_VERSION == 3 && OPENSCENEGRAPH_MINOR_VERSION >= 2))
        geom->setVertexAttribArray( TANGENT_UNIT,
                                   tangents, osg::Array::BIND_PER_VERTEX );
#else
  #error Unknown OSG Version
#endif
    }

    void DrawObject::removeBits(unsigned int bits) {
      nodeMask_ &= ~bits;
      posTransform_->setNodeMask(nodeMask_);
    }
    void DrawObject::setBits(unsigned int bits) {
      nodeMask_ = bits;
      posTransform_->setNodeMask(nodeMask_);
    }

    void DrawObject::setSelected(bool val) {
      if(selectable_) {
        osg::PolygonMode *polyModeObj;

        osg::StateSet *state = stateGroup_->getOrCreateStateSet();

        polyModeObj = dynamic_cast<osg::PolygonMode*>
          (state->getAttribute(osg::StateAttribute::POLYGONMODE));

        if (!polyModeObj){
          polyModeObj = new osg::PolygonMode;
          state->setAttribute( polyModeObj );
        }

        if(val) {
          polyModeObj->setMode(osg::PolygonMode::FRONT_AND_BACK, osg::PolygonMode::LINE);
          //state->setAttributeAndModes(material_.get(), osg::StateAttribute::OFF);
          state->setAttributeAndModes(selectionMaterial.get(),
                                      osg::StateAttribute::ON | osg::StateAttribute::OVERRIDE);
          state->setMode(GL_LIGHTING,
                         osg::StateAttribute::OFF | osg::StateAttribute::PROTECTED);
          state->setMode(GL_FOG, osg::StateAttribute::OFF);
        }
        else {
          polyModeObj->setMode(osg::PolygonMode::FRONT_AND_BACK, osg::PolygonMode::FILL);
          state->setAttributeAndModes(selectionMaterial.get(), osg::StateAttribute::OFF);
          //state->setAttributeAndModes(material_.get(), osg::StateAttribute::ON);
          state->setMode(GL_LIGHTING,
                         osg::StateAttribute::ON | osg::StateAttribute::PROTECTED);
          state->setMode(GL_FOG, osg::StateAttribute::ON);
        }
      }
    }

    void DrawObject::setRenderBinNumber(int number) {
      osg::StateSet *state = stateGroup_->getOrCreateStateSet();
      if(number == 0) {
        state->setMode(GL_DEPTH_TEST, osg::StateAttribute::ON);
      }
      else {
        state->setMode(GL_DEPTH_TEST, osg::StateAttribute::OFF);
      }
      state->setRenderBinDetails(number, "RenderBin");
    }

    bool DrawObject::containsNode(osg::Node* node) {
      if(posTransform_) {
        return (posTransform_ == node) || posTransform_->containsNode(node);
      }
      return false;
    }

    void DrawObject::show() {
      hide();
      if(sharedStateGroup) {
        stateGroup_->addChild(posTransform_.get());
      }
      else {
        mGroup_->addChild(stateGroup_.get());
      }
    }

    void DrawObject::hide() {
      if(sharedStateGroup) {
        stateGroup_->removeChild(posTransform_.get());
      }
      else {
        mGroup_->removeChild(stateGroup_.get());
      }
    }

    void DrawObject::seperateMaterial() {
      if(!sharedStateGroup) {
        mGroup_->removeChild(stateGroup_.get());
        posTransform_->setStateSet(materialState.get());
      }
      else {
        // this will be more complicated
      }

    }

    void DrawObject::showNormals(bool val) {
      if(normal_geode.valid()) {
        if(val) {
          scaleTransform_->addChild(normal_geode.get());
        }
        else {
          scaleTransform_->removeChild(normal_geode.get());
        }
      }
    }

    void DrawObject::setUseFog(bool val) {
      if(sharedStateGroup) return;
      useFog = val;
      if(val) useFogUniform->set(1);
      else useFogUniform->set(0);
    }

    void DrawObject::setUseNoise(bool val) {
      if(sharedStateGroup) return;
      useNoise = val;
      if(sharedStateGroup) return;
      if(val) useNoiseUniform->set(1);
      else useNoiseUniform->set(0);
    }

    void DrawObject::setDrawLineLaser(bool val) {
      if(sharedStateGroup) return;
      drawLineLaser = val;
      if(sharedStateGroup) return;
      if(val) drawLineLaserUniform->set(1);
      else drawLineLaserUniform->set(0);
    }

    void DrawObject::setUseShadow(bool val) {
      if(sharedStateGroup) return;
      if(val) useShadowUniform->set(1);
      else useShadowUniform->set(0);
    }

    void DrawObject::setBrightness(float val) {
      if(sharedStateGroup) return;
      brightnessUniform->set(val);
    }

    void DrawObject::collideSphere(Vector pos, sReal radius) {
    }

    void DrawObject::setExperimentalLineLaser(Vector pos, Vector n,
                                              Vector color, Vector laserAngle,
                                              float openingAngle) {
      if(sharedStateGroup) return;
      lineLaserPosUniform->set(osg::Vec3f(pos.x(), pos.y(), pos.z()));
      lineLaserNormalUniform->set(osg::Vec3f(n.x(), n.y(), n.z()));
      lineLaserColor->set(osg::Vec4f(color.x(), color.y(), color.z(), 1.0f ) );
      lineLaserDirection->set(osg::Vec3f(laserAngle.x(), laserAngle.y(), laserAngle.z()));
      lineLaserOpeningAngle->set( openingAngle);
    }

    void DrawObject::updateLights(std::vector<mars::interfaces::LightData*> &lightList) {
      if(sharedStateGroup) return;
      std::vector<mars::interfaces::LightData*>::iterator it;
      std::list<mars::interfaces::LightData*> lightList_;
      std::list<mars::interfaces::LightData*>::iterator it2;
      double dist1, dist2;

      for(it=lightList.begin(); it!=lightList.end(); ++it) {
        dist1 = Vector((*it)->pos - position_).norm();
        for(it2=lightList_.begin(); it2!=lightList_.end(); ++it2) {
          dist2 = Vector((*it2)->pos - position_).norm();
          if(dist1 < dist2) {
            lightList_.insert(it2, *it);
            break;
          }
        }
        if(it2 == lightList_.end()) {
          lightList_.push_back(*it);
        }
      }
      int i=0;
      for(it2=lightList_.begin(); it2!=lightList_.end() && i<maxNumLights; ++it2, ++i) {
        /*
        fprintf(stderr, "set light: %d\n", i);
        fprintf(stderr, "  pos: %g %g %g\n", (*it2)->pos.x(), (*it2)->pos.y(), (*it2)->pos.z());
        fprintf(stderr, "  ambient: %g %g %g %g\n", (*it2)->ambient.r, (*it2)->ambient.g,
                (*it2)->ambient.b, (*it2)->ambient.a);
        fprintf(stderr, "  diffuse: %g %g %g %g\n", (*it2)->diffuse.r, (*it2)->diffuse.g,
                (*it2)->diffuse.b, (*it2)->diffuse.a);
        */
        lightPosUniform->setElement(i, osg::Vec3f((*it2)->pos.x(),
                                                 (*it2)->pos.y(),
                                                 (*it2)->pos.z()));
        lightAmbientUniform->setElement(i, osg::Vec4f((*it2)->ambient.r,
                                                     (*it2)->ambient.g,
                                                     (*it2)->ambient.b,
                                                     (*it2)->ambient.a));
        lightDiffuseUniform->setElement(i, osg::Vec4f((*it2)->diffuse.r,
                                                     (*it2)->diffuse.g,
                                                     (*it2)->diffuse.b,
                                                     (*it2)->diffuse.a));
        lightSpecularUniform->setElement(i, osg::Vec4f((*it2)->specular.r,
                                                      (*it2)->specular.g,
                                                      (*it2)->specular.b,
                                                      (*it2)->specular.a));
        lightIsSpotUniform->setElement(i, (*it2)->type-1);
        Vector v = (*it2)->lookAt;// - (*it2)->pos;
        lightSpotDirUniform->setElement(i, osg::Vec3f(v.x(), v.y(), v.z()));
        lightIsDirectionalUniform->setElement(i, (*it2)->directional);
        lightConstantAttUniform->setElement(i, (float)(*it2)->constantAttenuation);
        lightLinearAttUniform->setElement(i, (float)(*it2)->linearAttenuation);
        lightQuadraticAttUniform->setElement(i, (float)(*it2)->quadraticAttenuation);
        lightIsSetUniform->setElement(i, 1);
        lightCosCutoffUniform->setElement(i, (float)cos((*it2)->angle*0.017453292519943));
        lightSpotExponentUniform->setElement(i, (float)(*it2)->exponent);
      }
      for(; i<maxNumLights; ++i) {
        lightIsSetUniform->setElement(i, 0);
      }
    }

  } // end of namespace graphics
} // end of namespace mars<|MERGE_RESOLUTION|>--- conflicted
+++ resolved
@@ -243,12 +243,7 @@
       //mGroup->setStateSet(mState);
       //scaleTransform_->addChild(mGroup);
       //scaleTransform_->removeChild(group_.get());
-<<<<<<< HEAD
-
-=======
-      
-      if(sharedStateGroup) return;
->>>>>>> 119fbb3f
+      if(sharedStateGroup) return;
       //return;
       useFog = _useFog;
       if(useFog) useFogUniform->set(1);
