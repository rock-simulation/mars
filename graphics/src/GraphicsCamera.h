/*
 *  Copyright 2011, 2012, DFKI GmbH Robotics Innovation Center
 *
 *  This file is part of the MARS simulation framework.
 *
 *  MARS is free software: you can redistribute it and/or modify
 *  it under the terms of the GNU Lesser General Public License
 *  as published by the Free Software Foundation, either version 3
 *  of the License, or (at your option) any later version.
 *
 *  MARS is distributed in the hope that it will be useful,
 *  but WITHOUT ANY WARRANTY; without even the implied warranty of
 *  MERCHANTABILITY or FITNESS FOR A PARTICULAR PURPOSE.  See the
 *  GNU Lesser General Public License for more details.
 *
 *   You should have received a copy of the GNU Lesser General Public License
 *   along with MARS.  If not, see <http://www.gnu.org/licenses/>.
 *
 */

/*
 *  GraphicsCamera.h
 *  General GraphicsCamera to inherit from.
 *
 *  Created by Roemmermann on 20.10.09.
 */

#ifndef MARS_GRAPHICS_CAMERA_OBJECT_H
#define MARS_GRAPHICS_CAMERA_OBJECT_H

#ifdef _PRINT_HEADER_
  #warning "GraphicsCamera.h"
#endif

#include <osg/Camera>
#include <osgGA/KeySwitchMatrixManipulator>
#include <mars/interfaces/graphics/GraphicsCameraInterface.h>

#define MY_ZNEAR    0.01
#define MY_ZFAR  1000.0

namespace mars {
  namespace graphics {

    class GraphicsCamera : public interfaces::GraphicsCameraInterface {
      //Q_OBJECT

    public:
      // note: default values for width and height come from the prior implementation
      // don't know if anyone needs it like that (jsc)
      GraphicsCamera(osg::ref_ptr<osg::Camera> _camera, int width = 720, int height = 505 );
      ~GraphicsCamera(void);

      enum Direction{FORWARD, BACKWARD, LEFT, RIGHT};
      virtual void setFrustum(double left, double right,
                              double bottom, double top,
                              double near, double far);
      virtual void setFrustumFromRad(double horizontalOpeningAngle,
                                     double verticalOpeningAngle,
                                     double near, double far);

      virtual void getFrustum(std::vector<double>& frustum);

      virtual void updateViewport(double rx, double ry, double tx,
                                  double ty, double tz, double rz = 0, bool remember = 0);
      virtual void updateViewportQuat(double tx, double ty, double tz,
                                      double rx, double ry, double rz,
                                      double rw);
      virtual void lookAtIso(double x, double y, double z = 0);
      virtual void getViewport(double *rx, double *ry, double *tx,
                               double *ty, double *tz, double *rz);

      virtual void getViewportQuat(double *tx, double *ty, double *tz,
                                   double *rx, double *ry, double *rz,
                                   double *rw);

      void setEyeSep(double value);
      double getEyeSep(void) const;
      /**\brief sets the camera type*/
      virtual void setCamera(int type);
      virtual int getCameraType(void) const;
      virtual int getCamera(void) const;
      osg::ref_ptr<osg::Camera> getOSGCamera();
      /**\brief sets the camera view */
      utils::Vector getCameraPosition();
      /* returns vector with current camera position */
      void setCameraView(interfaces::cameraStruct cs);
      /**\brief returns the cameraStruct */
      virtual void getCameraInfo(interfaces::cameraStruct *s);
      void update(void);
      void setViewport(int x, int y, int width, int height);
      void eventStartPos(int x, int y);
      void setKeyswitchManipulator(osg::ref_ptr<osgGA::KeySwitchMatrixManipulator> keyswitchManipulator);
      void mouseDrag(int button, unsigned int modkey, int x, int y);
  
      //keyboard control functions
      /**sets the camera motion state */
      void move(bool isMoving, Direction dir);
  
      /**moves camera up and donwn in iso mode*/
      void zoom(float speed);
  

      //protected slots:
      /**\brief set camera type by context menu */
      virtual void changeCameraTypeToPerspective();
      virtual void changeCameraTypeToOrtho();
      void openSetCamViewport();
      void context_setCamPredefLeft();
      void context_setCamPredefRight();
      void context_setCamPredefFront();
      void context_setCamPredefRear();
      void context_setCamPredefTop();
      void context_setCamPredefBottom();
      void setStereoMode(bool _stereo);
      void toggleStereoMode(void);
      void setFocalLength(double value);
      double getFocalLength(void) const;
      void setSwitchEye(bool val) {switch_eyes = val;}
      void setLeftEye(void) {left = true;}
      void setRightEye(void) {left = false;}
      void deactivateCam();
      void activateCam();
<<<<<<< HEAD
      void setPivot(osg::Vec3f p);
      void toggleTrackball();
=======
      void setupDistortion(osg::Texture2D *texture, osg::Image *image, osg::Group *mainScene, double factor);
>>>>>>> e5af777c

    private:
      void calcEyeSep(void);
      // for vibot we need some extensions
      interfaces::local_settings *l_settings;

      osg::ref_ptr<osg::Camera> mainCamera;
      osg::ref_ptr<osg::Camera> hudCamera;
      osg::Matrixd myCameraMatrix;
      osg::Matrixd cameraRotation;
      osg::Matrixd cameraTrans;
      osg::ref_ptr<osgGA::KeySwitchMatrixManipulator> keyswitchManipulator;
      osg::Vec3f pivot;
      int camera;
      int camType, previousType;
      double actOrtH;
      int width, height;
      //ODE camera control global variables
      int xpos, ypos, xrot, yrot;
      double d_xp, d_yp, d_zp, d_xr, d_yr, d_zr;
      double f_nearPlane, f_farPlane, f_aperture, f_focal;
      double f_left[2], f_right[2], f_top, f_bottom;
      double f_ratio;
      double f_win_ratio;
      double separation;
      double eyeSep; // separation of the eyes (displacement of one eye)
      bool stereo;
      bool switch_eyes;
      short left;
      int nodeMask;
      /*flags that are set to true when corresponing key is pressed 
       * and to false when it is release*/
      bool isMovingForward, isMovingBack, isMovingLeft, isMovingRight;
  
      double isoMinHeight,isoMaxHeight;

      /**moves the camera forward with positive speed and backwards with negative speed*/
      void moveForward(float speed);
      /**moves te camera left with positive speed and right with negative speed */
      void moveRight(float speed);
      osg::Vec3f getClickedPoint(int x, int y);

    }; // end of class GraphicsCamera

  } // end of namespace graphics
} // end of namespace mars

#endif  /* MARS_GRAPHICS_CAMERA_OBJECT_H */<|MERGE_RESOLUTION|>--- conflicted
+++ resolved
@@ -121,12 +121,9 @@
       void setRightEye(void) {left = false;}
       void deactivateCam();
       void activateCam();
-<<<<<<< HEAD
       void setPivot(osg::Vec3f p);
       void toggleTrackball();
-=======
       void setupDistortion(osg::Texture2D *texture, osg::Image *image, osg::Group *mainScene, double factor);
->>>>>>> e5af777c
 
     private:
       void calcEyeSep(void);
