/*
 *  Copyright 2011, 2012, DFKI GmbH Robotics Innovation Center
 *
 *  This file is part of the MARS simulation framework.
 *
 *  MARS is free software: you can redistribute it and/or modify
 *  it under the terms of the GNU Lesser General Public License
 *  as published by the Free Software Foundation, either version 3
 *  of the License, or (at your option) any later version.
 *
 *  MARS is distributed in the hope that it will be useful,
 *  but WITHOUT ANY WARRANTY; without even the implied warranty of
 *  MERCHANTABILITY or FITNESS FOR A PARTICULAR PURPOSE.  See the
 *  GNU Lesser General Public License for more details.
 *
 *   You should have received a copy of the GNU Lesser General Public License
 *   along with MARS.  If not, see <http://www.gnu.org/licenses/>.
 *
 */

/*
 *  GraphicsCamera.cpp
 *  General GraphicsCamera to inherit from.
 *
 *  Created by Roemmermann on 20.10.09.
 */

#include "GraphicsCamera.h"
#include <osgGA/GUIEventAdapter>
#include <osgUtil/LineSegmentIntersector>
<<<<<<< HEAD
#include <cstdio>
=======
#include <cstdio> 
#include <osg/Geometry>
#include <osg/Geode>
#include <osg/Texture2D>
>>>>>>> e5af777c
#include <iostream>


#define LMB osgGA::GUIEventAdapter::LEFT_MOUSE_BUTTON
#define MMB osgGA::GUIEventAdapter::MIDDLE_MOUSE_BUTTON
#define RMB osgGA::GUIEventAdapter::RIGHT_MOUSE_BUTTON

namespace mars {
  namespace graphics {

    using mars::interfaces::cameraStruct;
    using mars::utils::Vector;
    using mars::utils::Quaternion;

    GraphicsCamera::GraphicsCamera(osg::ref_ptr<osg::Camera> _camera,
                                   int g_width, int g_height) {

      mainCamera = _camera;
      hudCamera = 0;
      keyswitchManipulator = 0;
      nodeMask = mainCamera->getNodeMask();
      camera = ODE_CAM;
      previousType = camera;
      pivot = osg::Vec3f(0.0, 0.0, 0.0);
      camType = 1;
      switch_eyes = true;

      // set up ODE like camera

      xpos = 0;
      ypos = 0;
      xrot = 0;
      yrot = 0;
      d_xp = 0.0;
      d_yp = -5.0;
      d_zp = 0.0;
      d_xr = 0.0;
      d_yr = 90.0;
      d_zr = 0.0;

      l_settings = 0;
      //dsc = 0;
      stereo = 0;
      left = 1;
      width = g_width;
      height = g_height;

      f_nearPlane = MY_ZNEAR; //0.01;
      f_farPlane  = MY_ZFAR;  //1000;
      FILE* hack_aperture = fopen("aperture.cfg", "r");
      if(hack_aperture) {
        fscanf(hack_aperture, "%lf\n", &f_aperture);
        fprintf(stderr, "HACK: aperture: %g\n", f_aperture);
        fclose(hack_aperture);
      }
      else f_aperture  = 0.74;
      f_focal = 0.1;
      f_ratio = 4/3;
      f_win_ratio = 0.6666;


      separation = -0.2;
      calcEyeSep();

      f_top = f_nearPlane*tan(f_aperture);
      f_bottom = -f_top;

      cameraRotation.makeRotate(osg::DegreesToRadians(0.0),
                                osg::Vec3(0,1,0), // roll
                                osg::DegreesToRadians(double(d_yr)),
                                osg::Vec3(1,0,0) , // pitch
                                osg::DegreesToRadians(double(d_xr)),
                                osg::Vec3(0,0,1) ); // heading

      cameraTrans.makeTranslate( double(d_xp),double(d_yp),double(d_zp) );
      myCameraMatrix = cameraRotation * cameraTrans;

      isMovingLeft = isMovingRight = isMovingBack = isMovingForward = false;
      isoMinHeight = 2;
      isoMaxHeight = 20;
    }

    GraphicsCamera::~GraphicsCamera(void) {
      if (l_settings) free(l_settings);
    }

    void GraphicsCamera::changeCameraTypeToPerspective() {
      osg::Matrix projection;
      float aspectRatio = static_cast<float>(width)/static_cast<float>(height);

      projection.makePerspective(50.0f, aspectRatio, MY_ZNEAR, MY_ZFAR);
      if (!l_settings) {
        mainCamera->setProjectionMatrix(projection);
        //if(hudCamera) hudCamera->setProjectionMatrix(projection);
      }
      camType = 1;
    }

    void GraphicsCamera::changeCameraTypeToOrtho() {
      osg::Matrix projection;
      float aspectRatio = static_cast<float>(width)/static_cast<float>(height);
      actOrtH = 5;
      double w = actOrtH * aspectRatio;
      projection.makeOrtho(-w/2,w/2,-actOrtH/2,actOrtH/2,1.0f,10000.0f);
      if (!l_settings) mainCamera->setProjectionMatrix(projection);
      camType = 2;
    }

    void GraphicsCamera::toggleTrackball() {
      if(camera == TRACKBALL) {
        setCamera(previousType);
      }
      else {
        previousType = camera;
        setCamera(TRACKBALL);
      }
    }

    void GraphicsCamera::setCamera(int type) {
      camera = type;
      if(camera == OSG_CAM) {
        if(keyswitchManipulator.valid()) {
          osg::Matrixd tmp_matrix;
          tmp_matrix.makeIdentity();
          //keyswitchManipulator->setByMatrix(tmp_matrix);
        }
      }
      if(camera == ISO_CAM){
        //move camera up and make it look down
        //get current position and translate along y axis to desired position
        d_zp = 10;
        osg::Matrixd rotMat;
        rotMat.makeRotate(osg::DegreesToRadians(30.f), osg::Vec3(1, 0, 0));
        osg::Quat q = rotMat.getRotate();
        updateViewportQuat(d_xp, d_yp, d_zp, q.x(), q.y(), q.z(), q.w());
      }
      if(camera == TRACKBALL) {
        pivot = osg::Vec3f(d_xp, d_yp, d_zp) + cameraRotation.getRotate()*osg::Vec3f(0, 0, -5);
      }
    }

    Vector GraphicsCamera::getCameraPosition() {
      Vector camPos(d_xp, d_yp, d_zp);
      return camPos;
    }

    void GraphicsCamera::update(void) {
      //frameStamp->setFrameNumber(frameStamp->getFrameNumber()+1);
      //frameStamp->setReferenceTime(osgTimer.delta_s(initialTick,osgTimer.tick()));

      //eventQueue->frame(frameStamp->getReferenceTime());
      //eventVisitor->setTraversalNumber(frameStamp->getFrameNumber());

      /*
        #ifdef DEBUG_TIME
        fprintf(stderr, "debug_time\n");
        QTime timer;
        timer.start();
        #endif
      */
      // pass frame stamp to the SceneView so that the update, cull
      // and draw traversals all use the same FrameStamp
      //   setFrameStamp(frameStamp.get());

      // eventually update camera position
      if (l_settings && l_settings->id) {
        osg::Vec3d v1, v2, v3;
        Vector node_pos;// = control->nodes->getPosition(l_settings->id);
        Vector cam_pos;
        Vector n;
        double s;

        cam_pos.x() = l_settings->pos[0];
        cam_pos.y() = l_settings->pos[1];
        cam_pos.z() = l_settings->pos[2];

        if(l_settings->rotate_with) {
          Quaternion q(1,0,0,0);// = control->nodes->getRotation(l_settings->id);
          //      cam_pos = QVRotate(q, cam_pos);
          cam_pos = (q * cam_pos);
        }
        cam_pos.x() += node_pos.x();
        cam_pos.y() += node_pos.y();
        cam_pos.z() += node_pos.z();

        n = cam_pos - node_pos;
        s = n.z() / (n.x()*n.x() + n.y()*n.y() + n.z()*n.z());
        n *= -s;
        n.z() += 1;
        v1[0] = node_pos.x();
        v1[1] = node_pos.y();
        v1[2] = node_pos.z();
        v2[0] = cam_pos.x();
        v2[1] = cam_pos.y();
        v2[2] = cam_pos.z();
        v3[0] = n.x();
        v3[1] = n.y();
        v3[2] = n.z();
        myCameraMatrix.makeLookAt(v2, v1, v3);
        mainCamera->setViewMatrix(myCameraMatrix);
      }
      else {
        //camera switcher
        if (camera == OSG_CAM){
          if (keyswitchManipulator && keyswitchManipulator.valid() &&
              keyswitchManipulator->getCurrentMatrixManipulator()) {
            //osgGA::MatrixManipulator* mm = keyswitchManipulator->getCurrentMatrixManipulator();
            osg::Matrixd tmp_matrix;
            tmp_matrix.makeIdentity();
            myCameraMatrix.preMult(keyswitchManipulator->getMatrix());
            //myCameraMatrix = keyswitchManipulator->getMatrix();
            keyswitchManipulator->setByMatrix(tmp_matrix);
            osg::Vec3d t_vec = myCameraMatrix.getTrans();
            d_xp = t_vec.x();
            d_yp = t_vec.y();
            d_zp = t_vec.z();
            osg::Quat t_q = myCameraMatrix.getRotate();
            cameraRotation.makeRotate(t_q);
          }
        }
        osg::Matrixd i = myCameraMatrix.inverse(myCameraMatrix);
        mainCamera->setViewMatrix(i);
      }
      if (stereo) {
        // here we paint the scene and have to switch the eye each frame
        //double delta;
        //while((delta = osgTimer.delta_m(lastTick, osgTimer.tick())) < 16.66)
        //if(16.66-delta > 2) usleep((15.66-delta)*1000);
        //lastTick = osgTimer.tick();
        if(switch_eyes) left *= -1;
        osg::Matrixd trans;
        osg::Matrixd i = myCameraMatrix;//.inverse(myCameraMatrix);

        if (left == 1) {
          mainCamera->setProjectionMatrixAsFrustum(f_left[0],
                                                   f_right[0],
                                                   f_bottom*f_win_ratio,
                                                   f_top*f_win_ratio,
                                                   f_nearPlane,
                                                   f_farPlane);
        }
        else {
          mainCamera->setProjectionMatrixAsFrustum(f_left[1],
                                                   f_right[1],
                                                   f_bottom*f_win_ratio,
                                                   f_top*f_win_ratio,
                                                   f_nearPlane,
                                                   f_farPlane);
        }

        trans.makeIdentity();
        trans.makeTranslate(eyeSep*left, 0, 0);
        i = trans*myCameraMatrix;// *trans;
        mainCamera->setViewMatrix(i.inverse(i));
      }

      /*
        #ifdef DEBUG_TIME
        cout << "Scene_Draw: " << timer.elapsed() << endl;
        timer.restart();
        #endif

        drawFPS++;
        if (!(drawFPS % 60)){
        QString myTitle = myName;
        if (showFramecount){
        myTitle.append("  [fps:");
        double tmpFps = 60/(frameStamp->getReferenceTime() - fps);
        myTitle.append(QString::number(tmpFps,'f',2));
        myTitle.append("]");
        }
        //set window title for main window
        if (myParent != NULL){
        //myParent->setWindowTitle(myTitle);
        }
        //else setWindowTitle(myTitle);
        fps = frameStamp->getReferenceTime();
        }
        #ifdef DEBUG_TIME
        cout << "Draw FPS: " << timer.elapsed() << endl;
        #endif
      */

      //move camera according to its movent state
      if(isMovingForward) moveForward(0.1f);
      if(isMovingBack) moveForward(-0.1f);
      if(isMovingLeft) moveRight(-0.1f);
      if(isMovingRight) moveRight(0.1f);
    }

    void GraphicsCamera::setViewport(int x, int y, int width, int height) {
      this->width = width;
      this->height = height;
      mainCamera->setViewport(x, y, width, height);
      if (hudCamera) {
        hudCamera->setViewport(0, 0, width, height);
      }
    }

    void GraphicsCamera::getCameraInfo(cameraStruct *s) {
      if (!s) return;
      osg::Quat q = myCameraMatrix.getRotate();
      s->rot.x() = q.x();
      s->rot.y() = q.y();
      s->rot.z() = q.z();
      s->rot.w() = q.w();

      osg::Vec3d t=myCameraMatrix.getTrans();
      s->pos[0] = t.x();
      s->pos[1] = t.y();
      s->pos[2] = t.z();

      // get the intrinsic parameters of the camera
      double fovy, aspectRatio, Zn, Zf;
      getOSGCamera()->getProjectionMatrixAsPerspective( fovy, aspectRatio, Zn, Zf );

      // center points are just the center of the image
      s->center_x = width / 2.0;
      s->center_y = height / 2.0;

      // the f_x and f_y paramters are calculated from
      // the fovy parameter we got from osg.
      // We set the scale value such that a
      // y value of tan(fovy/2) is equal to height/2.
      //
      // Note that fovy is in radians.
      double fovy_rad = fovy * M_PI / 180.0;
      s->scale_y = height / (2.0 * tan( fovy_rad / 2.0 ) );
      s->scale_x = width / (2.0 * aspectRatio * tan( fovy_rad / 2.0 ) );
    }

    void GraphicsCamera::setCameraView(cameraStruct cs) {
      myCameraMatrix.setRotate(osg::Quat(cs.rot.x() ,cs.rot.y(), cs.rot.z(), cs.rot.w()));
      myCameraMatrix.setTrans(cs.pos.x() ,cs.pos.y(), cs.pos.z());
      pivot = osg::Vec3f(cs.pos.x(), cs.pos.y(), cs.pos.z())+myCameraMatrix.getRotate()*osg::Vec3f(0, 0, -5);
    }


    /* <! --- OUTDATED FUNCTION, USE setFrustum BELOW --->
       void GraphicsCamera::setLocalSettings(local_settings *local) {
       l_settings = local;
       if(!local->id)
       mainCamera->setProjectionMatrixAsFrustum(local->left,
       local->right,
       local->bottom,
       local->top,
       local->my_near,
       local->my_far);
       }
    */


    void GraphicsCamera::setFrustumFromRad(double horizontalOpeningAngle,
                                           double verticalOpeningAngle,
                                           double near, double far){
      //assert((horizontalOpeningAngle < M_PI) && (horizontalOpeningAngle > 0));
      //assert((verticalOpeningAngle < M_PI) && (verticalOpeningAngle > 0));
      assert((near > 0) && (far > 0) && (far > near));
      double right = tan(horizontalOpeningAngle/2.0) * near;
      double left = -right;
      double top = tan(verticalOpeningAngle/2.0) * near;
      double bottom = -top;

      setFrustum(left, right, bottom, top, near, far);
    }

    void GraphicsCamera::setFrustum(double left, double right, double bottom, double top, double near, double far) {

      mainCamera->setProjectionMatrixAsFrustum(left, right,
                                               bottom, top,
                                               near, far);

      // to disable osg near and far plane caluclation:
      // mainCamera->setComputeNearFarMode(osg::CullSettings::DO_NOT_COMPUTE_NEAR_FAR);
    }


    void GraphicsCamera::getFrustum(std::vector<double>& frustum) {

      double left, right, bottom, top, near, far;

      mainCamera->getProjectionMatrixAsFrustum(left,right,bottom,top,near,far);

      frustum.clear();

      frustum.push_back(left);
      frustum.push_back(right);
      frustum.push_back(bottom);
      frustum.push_back(top);
      frustum.push_back(near);
      frustum.push_back(far);
    }

    void GraphicsCamera::updateViewport(double rx, double ry, double tx,
                                        double ty, double tz, double rz,
                                        bool remember) {
      osg::Matrixd rot, rot2, trans;


      rot.makeIdentity();
      trans.makeIdentity();

      if (l_settings && !l_settings->id) {
        mainCamera->setProjectionMatrixAsFrustum(l_settings->left,
                                                 l_settings->right,
                                                 l_settings->bottom,
                                                 l_settings->top,
                                                 l_settings->my_near,
                                                 l_settings->my_far);
        rot.makeRotate(l_settings->rotation1[2], osg::Vec3f(0,0,1),
                       l_settings->rotation1[1], osg::Vec3f(-1,0,0),
                       l_settings->rotation1[0], osg::Vec3f(0,1,0));
        rot2.makeRotate(l_settings->rotation2[0], osg::Vec3f(0,1,0),
                        l_settings->rotation2[1], osg::Vec3f(-1,0,0),
                        l_settings->rotation2[2], osg::Vec3f(0,0,1));
        trans.makeTranslate(l_settings->pos[0],
                            l_settings->pos[1],
                            l_settings->pos[2]);
        //rot.mult(rot, rot2);
      }
      cameraRotation.makeRotate(osg::DegreesToRadians(rz),
                                osg::Vec3(0,1,0), // roll
                                osg::DegreesToRadians(ry),
                                osg::Vec3(1,0,0) , // pitch
                                osg::DegreesToRadians(rx),
                                osg::Vec3(0,0,1) ); // heading
      //cameraRotation.postMult(rot);
      cameraTrans.makeTranslate(tx, ty, tz);

      myCameraMatrix = cameraRotation*cameraTrans;
      myCameraMatrix.preMult(trans);
      myCameraMatrix.preMult(rot2);
      myCameraMatrix.preMult(rot);
      if (remember) {
        d_xp = tx;
        d_yp = ty;
        d_zp = tz;
        d_xr = rx;
        d_yr = ry;
        d_zr = rz;
        pivot = osg::Vec3f(tx, ty, tz)+osg::Vec3f(0, 0, -5)*cameraRotation;
      }
    }

    void GraphicsCamera::updateViewportQuat(double tx, double ty, double tz,
                                            double rx, double ry, double rz,
                                            double rw) {
      osg::Matrixd rot, rot2, trans;


      rot.makeIdentity();
      trans.makeIdentity();

      if (l_settings && !l_settings->id) {
        mainCamera->setProjectionMatrixAsFrustum(l_settings->left,
                                                 l_settings->right,
                                                 l_settings->bottom,
                                                 l_settings->top,
                                                 l_settings->my_near,
                                                 l_settings->my_far);
        rot.makeRotate(l_settings->rotation1[2], osg::Vec3f(0,0,1),
                       l_settings->rotation1[1], osg::Vec3f(-1,0,0),
                       l_settings->rotation1[0], osg::Vec3f(0,1,0));
        rot2.makeRotate(l_settings->rotation2[0], osg::Vec3f(0,1,0),
                        l_settings->rotation2[1], osg::Vec3f(-1,0,0),
                        l_settings->rotation2[2], osg::Vec3f(0,0,1));
        trans.makeTranslate(l_settings->pos[0],
                            l_settings->pos[1],
                            l_settings->pos[2]);
        //rot.mult(rot, rot2);
      }
      cameraRotation.makeRotate(osg::Quat(rx, ry, rz, rw));

      //cameraRotation.postMult(rot);
      cameraTrans.makeTranslate(tx, ty, tz);

      myCameraMatrix = cameraRotation*cameraTrans;
      //myCameraMatrix.preMult(trans);
      //myCameraMatrix.preMult(rot2);
      myCameraMatrix.preMult(rot);
      d_xp = tx;
      d_yp = ty;
      d_zp = tz;
    }

    void GraphicsCamera::lookAtIso(double x, double y, double z)
    {
      //set to iso camera if not set
      if(camera !=ISO_CAM){
        setCamera(ISO_CAM);
      }

      if(z > isoMinHeight && z < isoMaxHeight){d_zp = z;}

      //calculate horizontal forward vector
      osg::Vec3 dirTMP(0, 1, 0);
      dirTMP = dirTMP*cameraRotation;
      osg::Vec3 dir(dirTMP.x(), dirTMP.y(), 0);

      //calculate horizontal distance to targetPoint
      //camera angle
      double distance = d_zp * tan(osg::DegreesToRadians(30.0));
      dir.normalize();
      //go backwards
      dir *=-distance;
      d_xp = x + dir.x();
      d_yp = y + dir.y();

      osg::Quat q;
      q = cameraRotation.getRotate();
      updateViewportQuat(d_xp, d_yp, d_zp, q.x(), q.y(), q.z(), q.w());


    }

    void GraphicsCamera::getViewport(double *rx, double *ry, double *tx,
                                     double *ty, double *tz, double *rz) {
      *tx = d_xp;
      *ty = d_yp;
      *tz = d_zp;
      *rx = d_xr;
      *ry = d_yr;
      *rz = d_zr;
    }

    void GraphicsCamera::getViewportQuat(double *tx, double *ty, double *tz,
                                         double *rx, double *ry, double *rz,
                                         double *rw) {
      osg::Quat q = cameraRotation.getRotate();
      *tx = d_xp;
      *ty = d_yp;
      *tz = d_zp;
      *rx = q.x();
      *ry = q.y();
      *rz = q.z();
      *rw = q.w();
    }

    void GraphicsCamera::context_setCamPredefLeft() {
      updateViewport(180, 90, 0, 5, 0, 0, 1);
    }

    void GraphicsCamera::context_setCamPredefRight() {
      updateViewport(0, 90, 0, -5, 0, 0, 1);
    }

    void GraphicsCamera::context_setCamPredefFront() {
      updateViewport(90, 90, 5, 0, 0, 0, 1);
    }

    void GraphicsCamera::context_setCamPredefRear() {
      updateViewport(-90, 90, -5, 0, 0, 0, 1);
    }
    void GraphicsCamera::context_setCamPredefTop() {
      updateViewport(0, 0, 0, 0, 5, 0, 1);
    }

    void GraphicsCamera::context_setCamPredefBottom() {
      updateViewport(90, 180, 0, 0, -5, 0, 1);
    }

    void GraphicsCamera::setEyeSep(double value) {
      if (value < 0) {
        this->separation = value;
        calcEyeSep();
      }
      else {
        this->separation = (-1)*value;
        calcEyeSep();
      }
    }

    void GraphicsCamera::calcEyeSep(void) {
      eyeSep     = (f_focal*separation)/20;

      f_left[0]  = ((-f_ratio*f_nearPlane* tan(f_aperture))
                    -0.5*eyeSep*f_nearPlane/f_focal);
      f_right[0] = ((f_ratio*f_nearPlane*tan(f_aperture))
                    -0.5*eyeSep*f_nearPlane/f_focal);
      f_left[1]  = ((-f_ratio*f_nearPlane*tan(f_aperture))
                    +0.5*eyeSep*f_nearPlane/f_focal);
      f_right[1] = ((f_ratio*f_nearPlane*tan(f_aperture))
                    +0.5*eyeSep*f_nearPlane/f_focal);
    }

    double GraphicsCamera::getEyeSep(void) const {
      return (-1)*this->separation;
    }

    void GraphicsCamera::zoom(float speed)
    {
      if (camera == ISO_CAM) {
        //positive speed means zoom in which is moving downwards in this case
        d_zp += -speed;
        if(d_zp < isoMinHeight)d_zp = isoMinHeight;
        if(d_zp > isoMaxHeight)d_zp = isoMaxHeight;

        osg::Quat q;
        q = cameraRotation.getRotate();
        updateViewportQuat(d_xp, d_yp, d_zp, q.x(), q.y(), q.z(), q.w());
      }
    }

    void GraphicsCamera::move(bool isMoving, GraphicsCamera::Direction dir)
    {
      switch(dir){
      case FORWARD:
        isMovingForward = isMoving;
        break;
      case BACKWARD:
        isMovingBack = isMoving;
        break;
      case LEFT:
        isMovingLeft = isMoving;
        break;
      case RIGHT:
        isMovingRight = isMoving;
        break;
      }
    }

    void GraphicsCamera::moveForward(float speed)
    {
      if(camera == ISO_CAM){
        //get y vector of camera orientation which is somewhat horizontal
        //it would be better to get a completely horizontal vector so speed
        //is the same as in the other camera modes
        //move faster if cam is higher
        osg::Vec3 dir(0, speed*(d_zp/isoMaxHeight)*1.7, 0);
        dir = dir*cameraRotation;
        d_xp +=dir.x();
        d_yp += dir.y();

      }else{
        osg::Vec3 vec(0, 0, 0);
        vec = osg::Vec3(0.0,0.0,(-speed));
        vec = vec*cameraRotation;
        d_xp += vec.x();
        d_yp += vec.y();
        d_zp += vec.z();
      }
      osg::Quat q;
      q = cameraRotation.getRotate();
      updateViewportQuat(d_xp, d_yp, d_zp, q.x(), q.y(), q.z(), q.w());

    }

    void GraphicsCamera::moveRight(float speed)
    {
      if(camera == ISO_CAM){
        osg::Vec3 vec(speed*(d_zp/isoMaxHeight)*1.7, 0, 0);
        vec = vec*cameraRotation;
        d_xp += vec.x();
        d_yp += vec.y();
      }else{
        osg::Vec3 vec(0, 0, 0);
        vec = osg::Vec3(speed,0.0,0.0);
        vec = vec*cameraRotation;
        d_xp += vec.x();
        d_yp += vec.y();
        d_zp += vec.z();
      }
      osg::Quat q;
      q = cameraRotation.getRotate();
      updateViewportQuat(d_xp, d_yp, d_zp, q.x(), q.y(), q.z(), q.w());
    }

    osg::Vec3f GraphicsCamera::getClickedPoint(int x, int y)
    {
      osg::ref_ptr<osgUtil::LineSegmentIntersector> intersector = new osgUtil::LineSegmentIntersector( osgUtil::Intersector::WINDOW, x, y);

      osgUtil::IntersectionVisitor iv(intersector.get());
      iv.setTraversalMask( ~0x1 );
      mainCamera->accept( iv );


      if ( intersector->containsIntersections() )
        {
          //use first intersection
          const osgUtil::LineSegmentIntersector::Intersection& result = *(intersector->getIntersections().begin());
          osg::Vec3d worldIntersect =   result.getWorldIntersectPoint();
          return osg::Vec3f(worldIntersect.x(), worldIntersect.y(), 0);



        }else{
        //if no intersection use camera postion
        return osg::Vec3f(d_xp, d_yp, 0);
      }


    }

    void GraphicsCamera::mouseDrag(int button, unsigned int modkey, int x, int y) {
      //mouse control for the ISO camera
      if(camera == ISO_CAM){
        //rotate the camera with middle mouse button
        if ( (button == MMB) || (button == (LMB | RMB)) ){
          osg::Matrixd final, rot;
          //mouse up and down rotates(value is arbitrary)
          float angle = osg::DegreesToRadians(3.f*(x-xpos));
          rot.makeRotate(angle, osg::Vec3(0, 0, 1));
          final = cameraRotation * rot;
          osg::Quat q= final.getRotate();

          //move around the clicked point
          //if no intersection is returned move around cam center i.e. dont't move, only rotate
          osg::Vec3 rotPoint = getClickedPoint(x, y);
          osg::Vec3 rotCam = osg::Vec3(d_xp, d_yp , 0) - rotPoint;

          osg::Matrixd rotMat;
          rotMat.makeRotate(angle, osg::Vec3(0, 0, 1));
          osg::Vec3 rotRes = rotCam * rotMat;

          d_xp = rotRes.x()+rotPoint.x();
          d_yp = rotRes.y()+rotPoint.y();

          updateViewportQuat(d_xp, d_yp, d_zp, q.x(), q.y(), q.z(), q.w());

          //pan with left mouse
        }else if(button == LMB){
          moveRight((xpos - x)*0.1);
          moveForward((ypos - y)*0.1);
        }
        xpos = x;
        ypos = y;
        return;
      }
      osg::Matrixd tmp, tmp2;
      double td_xr = 0, td_yr = 0, td_zr = 0;
      osg::Vec3 vec(0,0,0);
      osg::Quat q;

      tmp = cameraRotation;
      tmp2.makeIdentity();

      if(camera == TRACKBALL){
        if ((button == MMB) || (button == (LMB | RMB))) {
          if (modkey & osgGA::GUIEventAdapter::MODKEY_SHIFT) {
            vec = osg::Vec3(-(x-xpos)*0.01,-(y-ypos)*0.01,0.0);
            vec = vec*cameraRotation;
            pivot += vec;
            d_xp += vec.x();
            d_yp += vec.y();
            d_zp += vec.z();
            q = cameraRotation.getRotate();
            updateViewportQuat(d_xp, d_yp, d_zp, q.x(), q.y(), q.z(), q.w());
          }
          else {
            double xdiff = (x-xpos)*0.5;
            double ydiff = (y-ypos)*0.5;
            double xratio = (x-width*0.5)/(width*0.5);
            double yratio = (y-height*0.5)/(height*0.5);
            double xdir = 1, ydir = 1;
            if(xratio<0) xdir=-1;
            if(yratio<0) ydir=-1;
            xratio = fabs(xratio);
            yratio = fabs(yratio);
            td_zr = xdiff * (1-yratio);
            td_yr = ydiff * (1-xratio);
            td_xr = -ydiff*xdir*xratio + xdiff*ydir*yratio;

            osg::Matrixd rotate;
            osg::Vec3 vx(1,0,0),vy(0,1,0),vz(0,0,1);
            vec = osg::Vec3(d_xp,d_yp, d_zp);

            vx = vx*cameraRotation;
            vy = vy*cameraRotation;
            vz = vz*cameraRotation;

            if(td_xr < 0.4 && td_xr > -0.4) td_xr = 0.0;
            if(td_yr < 0.4 && td_yr > -0.4) td_yr = 0.0;
            if(td_zr < 0.4 && td_zr > -0.4) td_zr = 0.0;

            rotate.makeRotate(osg::DegreesToRadians(-td_zr), vy,
                              osg::DegreesToRadians(td_yr), vx,
                              osg::DegreesToRadians(td_xr), vz);
            vec = (vec-pivot)*rotate;
            rotate.preMult(cameraRotation);
            q = rotate.getRotate();

            d_xp = pivot.x()+vec.x();
            d_yp = pivot.y()+vec.y();
            d_zp = pivot.z()+vec.z();
            updateViewportQuat(d_xp, d_yp, d_zp, q.x(), q.y(), q.z(), q.w());
          }
        }
        else if (button == LMB) {
          vec = osg::Vec3(0.0,0.0,(y-ypos)*0.01);
          vec = vec*cameraRotation;
          d_xp += vec.x();
          d_yp += vec.y();
          d_zp += vec.z();
          q = cameraRotation.getRotate();
          updateViewportQuat(d_xp, d_yp, d_zp, q.x(), q.y(), q.z(), q.w());
        }
      }
      else {
        if (button == LMB){
          td_xr = (x - xpos)*0.5;
          td_yr = -(y - ypos)*0.5;
        }
        else if (button == RMB){
          vec = osg::Vec3(-(x-xpos)*0.01,0.0,(y-ypos)*0.01);
          vec = vec*cameraRotation;
          if (camType == 2){
            vec[2] = vec[2]*0.02;
            osg::Matrix projection;
            float aspectRatio = static_cast<float>(width)/static_cast<float>(height);
            actOrtH-=(y-ypos)*0.1;
            double w = actOrtH * aspectRatio;
            projection.makeOrtho(-w/2,w/2,-actOrtH/2,actOrtH/2,1.0f,10000.0f);
            mainCamera->setProjectionMatrix(projection);
          }
        }
        else if ( (button == MMB) || (button == (LMB | RMB)) ) {
          vec = osg::Vec3(-(x-xpos)*0.01,-(y-ypos)*0.01,0.0);
          vec = vec*cameraRotation;
        }

        if (l_settings && !l_settings->id) {
          // to be reimplemented via interface
          //control->gui->viewportChange(td_xr, td_yr, vec.x(), vec.y(), vec.z());
        }
        else {
          osg::Quat q;
          if (camera == MICHA_CAM && !l_settings) {
            osg::Matrixd rotate;
            osg::Vec3 vx(1,0,0),vy(0,1,0),vz(0,0,1);

            vx = vx*cameraRotation;

            //rotate.makeRotate(0.0, vy, osg::DegreesToRadians(-td_xr), vz,
            //                  osg::DegreesToRadians(-td_yr), vx);
            rotate.makeRotate(0.0, vy, osg::DegreesToRadians(-td_yr), vx,
                              osg::DegreesToRadians(-td_xr), vz);
            rotate.preMult(cameraRotation);
            q = rotate.getRotate();
            d_xp += vec.x();
            d_yp += vec.y();
            d_zp += vec.z();
          }
          else {
            osg::Matrixd rotate;
            osg::Vec3 vx(1,0,0),vy(0,1,0),vz(0,0,1);

            vx = vx*cameraRotation;

            if(td_xr < 0.4 && td_xr > -0.4) td_xr = 0.0;
            if(td_yr < 0.4 && td_yr > -0.4) td_yr = 0.0;

            //rotate.makeRotate(0.0, vy, osg::DegreesToRadians(td_xr), vz,
            //                  osg::DegreesToRadians(td_yr), vx);
            rotate.makeRotate(0.0, vy, osg::DegreesToRadians(td_yr), vx,
                              osg::DegreesToRadians(td_xr), vz);
            rotate.preMult(cameraRotation);
            q = rotate.getRotate();

            d_xp += vec.x();
            d_yp += vec.y();
            d_zp += vec.z();
          }
          updateViewportQuat(d_xp, d_yp, d_zp, q.x(), q.y(), q.z(), q.w());
        }
      }
      xpos = x;
      ypos = y;
    }

    void GraphicsCamera::eventStartPos(int x, int y) {
      xpos = x;
      ypos = y;
    }

    void GraphicsCamera::setKeyswitchManipulator(osg::ref_ptr<osgGA::KeySwitchMatrixManipulator> keyswitchManipulator) {
      osg::Matrixd tmp_matrix;
      tmp_matrix.makeIdentity();
      this->keyswitchManipulator = keyswitchManipulator;
      keyswitchManipulator->setByMatrix(tmp_matrix);
    }

    void GraphicsCamera::setStereoMode(bool _stereo) {
      stereo = _stereo;
    }

    void GraphicsCamera::toggleStereoMode(void) {
      stereo = !stereo;
    }

    void GraphicsCamera::setFocalLength(double value) {
      if (value < 0) {
        this->f_focal = (-1)*value;
        calcEyeSep();
      }
      else {
        this->f_focal = value;
        calcEyeSep();
      }
    }

    double GraphicsCamera::getFocalLength(void) const {
      return this->f_focal;
    }


    int GraphicsCamera::getCamera(void) const {
      return this->camera;
    }

    osg::ref_ptr<osg::Camera> GraphicsCamera::getOSGCamera() {
      return mainCamera;
    }

    int GraphicsCamera::getCameraType(void) const {
      return this->camType;
    }

    void GraphicsCamera::deactivateCam() {
      nodeMask = mainCamera->getNodeMask();
      mainCamera->setNodeMask(0);
    }

    void GraphicsCamera::activateCam() {
      if(mainCamera->getNodeMask() == 0){
          mainCamera->setNodeMask(nodeMask);
      }
    }

<<<<<<< HEAD
    void GraphicsCamera::setPivot(osg::Vec3f p) {
      osg::Vec3f c(d_xp, d_yp, d_zp);
      double l = (c-pivot).length();
      pivot = p;
      if(camera == TRACKBALL){
        osg::Quat q = cameraRotation.getRotate();
        osg::Vec3f diff = q*osg::Vec3f(0, 0, 1);
        d_xp = pivot.x()+diff.x()*l;
        d_yp = pivot.y()+diff.y()*l;
        d_zp = pivot.z()+diff.z()*l;
        updateViewportQuat(d_xp, d_yp, d_zp, q.x(), q.y(), q.z(), q.w());
      }
=======
    void GraphicsCamera::setupDistortion(osg::Texture2D *texture, osg::Image *image, osg::Group *mainScene, double factor) {
      // create the quad to visualize.
      osg::Geometry* polyGeom = new osg::Geometry();

      polyGeom->setSupportsDisplayList(false);

      osg::Vec3 origin(0.0f,0.0f,0.0f);
      osg::Vec3 xAxis(1.0f,0.0f,0.0f);
      osg::Vec3 yAxis(0.0f,1.0f,0.0f);
      float height = 1024.0f;
      float width = 1280.0f;
      int noSteps = 50;

      osg::Vec3Array* vertices = new osg::Vec3Array;
      osg::Vec2Array* texcoords = new osg::Vec2Array;
      osg::Vec4Array* colors = new osg::Vec4Array;

      osg::Vec3 bottom = origin;
      osg::Vec3 dx = xAxis*(width/((float)(noSteps-1)));
      osg::Vec3 dy = yAxis*(height/((float)(noSteps-1)));

      osg::Vec2 bottom_texcoord(0.0f,0.0f);
      osg::Vec2 dx_texcoord(1.0f/(float)(noSteps-1),0.0f);
      osg::Vec2 dy_texcoord(0.0f,1.0f/(float)(noSteps-1));

      int i,j;
      double f1 = factor*osg::PI*0.999;
      double f2 = 0.5/tan(f1*0.5);
      for(i=0;i<noSteps;++i) {
        osg::Vec3 cursor = bottom+dy*(float)i;
        osg::Vec2 texcoord = bottom_texcoord+dy_texcoord*(float)i;
        for(j=0;j<noSteps;++j) {
          vertices->push_back(cursor);
          // texcoords->push_back(osg::Vec2((sin(texcoord.x()*osg::PI-osg::PI*0.5)+1.0f)*0.5f,
          //                                (sin(texcoord.y()*osg::PI-osg::PI*0.5)+1.0f)*0.5f));
          //texcoords->push_back(osg::Vec2(texcoord.x(), texcoord.y()));
          double x = tan((texcoord.x()-0.5)*f1)*f2+0.5;
          double y = tan((texcoord.y()-0.5)*f1)*f2+0.5;
          texcoords->push_back(osg::Vec2f(x,y));
          colors->push_back(osg::Vec4(1.0f,1.0f,1.0f,1.0f));

          cursor += dx;
          texcoord += dx_texcoord;
        }
      }

      // pass the created vertex array to the points geometry object.
      polyGeom->setVertexArray(vertices);
      polyGeom->setColorArray(colors, osg::Array::BIND_PER_VERTEX);
      polyGeom->setTexCoordArray(0,texcoords);


      for(i=0;i<noSteps-1;++i) {
        osg::DrawElementsUShort* elements = new osg::DrawElementsUShort(osg::PrimitiveSet::QUAD_STRIP);
        for(j=0;j<noSteps;++j) {
          elements->push_back(j+(i+1)*noSteps);
          elements->push_back(j+(i)*noSteps);
        }
        polyGeom->addPrimitiveSet(elements);
      }

      // new we need to add the texture to the Drawable, we do so by creating a
      // StateSet to contain the Texture StateAttribute.
      osg::StateSet* stateset = polyGeom->getOrCreateStateSet();
      stateset->setTextureAttributeAndModes(0, texture, osg::StateAttribute::ON);
      stateset->setMode(GL_LIGHTING, osg::StateAttribute::OFF);

      osg::Geode* geode = new osg::Geode();
      geode->addDrawable(polyGeom);

      // set up the camera to render the textured quad
      osg::Camera* camera = new osg::Camera;

      // just inherit the main cameras view
      camera->setReferenceFrame(osg::Transform::ABSOLUTE_RF);
      camera->setViewMatrix(osg::Matrix::identity());
      camera->setViewport(0, 0, width, height);
      camera->setProjectionMatrixAsOrtho2D(0,width,0,height);
      camera->setRenderTargetImplementation(osg::Camera::FRAME_BUFFER_OBJECT);
      camera->setAllowEventFocus(false);
      camera->setClearColor(osg::Vec4(1, 0, 0, 0.5));
      camera->setClearMask(GL_COLOR_BUFFER_BIT|GL_DEPTH_BUFFER_BIT);

      // set the camera to render before the main camera.
      camera->setRenderOrder(osg::Camera::PRE_RENDER);
      // add subgraph to render
      camera->addChild(geode);
      camera->attach(osg::Camera::COLOR_BUFFER, image);
      mainScene->addChild(camera);
>>>>>>> e5af777c
    }

  } // end of namespace graphics
} // end of namespace mars<|MERGE_RESOLUTION|>--- conflicted
+++ resolved
@@ -28,14 +28,10 @@
 #include "GraphicsCamera.h"
 #include <osgGA/GUIEventAdapter>
 #include <osgUtil/LineSegmentIntersector>
-<<<<<<< HEAD
-#include <cstdio>
-=======
 #include <cstdio> 
 #include <osg/Geometry>
 #include <osg/Geode>
 #include <osg/Texture2D>
->>>>>>> e5af777c
 #include <iostream>
 
 
@@ -964,7 +960,6 @@
       }
     }
 
-<<<<<<< HEAD
     void GraphicsCamera::setPivot(osg::Vec3f p) {
       osg::Vec3f c(d_xp, d_yp, d_zp);
       double l = (c-pivot).length();
@@ -977,7 +972,8 @@
         d_zp = pivot.z()+diff.z()*l;
         updateViewportQuat(d_xp, d_yp, d_zp, q.x(), q.y(), q.z(), q.w());
       }
-=======
+    }
+
     void GraphicsCamera::setupDistortion(osg::Texture2D *texture, osg::Image *image, osg::Group *mainScene, double factor) {
       // create the quad to visualize.
       osg::Geometry* polyGeom = new osg::Geometry();
@@ -1067,7 +1063,6 @@
       camera->addChild(geode);
       camera->attach(osg::Camera::COLOR_BUFFER, image);
       mainScene->addChild(camera);
->>>>>>> e5af777c
     }
 
   } // end of namespace graphics
